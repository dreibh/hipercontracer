Name: hipercontracer
<<<<<<< HEAD
Version: 2.1.0~rc0
=======
Version: 2.0.17
>>>>>>> dae5c0e4
Release: 1
Summary: High-Performance Connectivity Tracer (HiPerConTracer)
Group: Applications/Internet
License: GPL-3.0-or-later
URL: https://www.nntb.no/~dreibh/hipercontracer/
Source: https://www.nntb.no/~dreibh/hipercontracer/download/%{name}-%{version}.tar.xz
Packager: Thomas Dreibholz <dreibh@simula.no>

AutoReqProv: on
BuildRequires: boost-devel
BuildRequires: bzip2-devel
BuildRequires: cmake
BuildRequires: ghostscript
BuildRequires: GraphicsMagick
BuildRequires: gcc
BuildRequires: gcc-c++
BuildRequires: libbson-devel
BuildRequires: libpqxx-devel
BuildRequires: mariadb-connector-c-devel
BuildRequires: mongo-c-driver-devel
BuildRequires: openssl-devel
BuildRequires: pdf2svg
BuildRequires: xz-devel
BuildRequires: zlib-devel
BuildRequires: libzstd-devel
BuildRoot: %{_tmppath}/%{name}-%{version}-build
Requires: %{name}-common = %{version}-%{release}
Requires: %{name}-libhipercontracer = %{version}-%{release}
Requires: acl
Requires: iproute
Recommends: %{name}-viewer = %{version}-%{release}
Recommends: ethtool
Suggests: %{name}-collector = %{version}-%{release}
Suggests: %{name}-dbeaver-tools = %{version}-%{release}
Suggests: %{name}-dbshell = %{version}-%{release}
Suggests: %{name}-importer = %{version}-%{release}
Suggests: %{name}-node = %{version}-%{release}
Suggests: %{name}-query = %{version}-%{release}
Suggests: %{name}-results = %{version}-%{release}
Suggests: %{name}-sync = %{version}-%{release}
Suggests: %{name}-trigger = %{version}-%{release}
Suggests: %{name}-udp-echo-server = %{version}-%{release}
Suggests: netperfmeter
Suggests: td-system-info


%description
High-Performance Connectivity Tracer (HiPerConTracer) is a Ping/Traceroute
measurement framework. HiPerConTracer denotes the actual measurement
tool. It performs regular Ping and Traceroute runs among sites, featuring:
multi-transport-protocol support (ICMP, UDP); multi-homing and parallelism
support; handling of load balancing in the network; multi-platform
support (currently Linux and FreeBSD); high-precision (nanoseconds)
timing support (Linux timestamping, both software and hardware); a
library (shared/static) to integrate measurement functionality into other
software (libhipercontracer); open source and written in a performance-
and portability-focused programming language (C++) with only limited
dependencies.
Furthermore, the HiPerConTracer Framework furthermore provides additional
tools for helping to obtain, process, collect, store, and retrieve
measurement data: HiPerConTracer Viewer Tool for displaying the contents
of results files; Results Tool for merging and converting results files,
e.g. to create a Comma-Separated Value (CSV) file; Sync Tool for copying data
from a measurement node (vantage point) to a remote HiPerConTracer Collector
server (via RSync/SSH); Reverse Tunnel Tool for maintaining a reverse SSH
tunnel from a remote measurement node to a HiPerConTracer Collector server;
Collector/Node Tools for simplifying the setup of HiPerConTracer Nodes and a
HiPerConTracer Collector server; Trigger Tool for triggering HiPerConTracer
measurements in the reverse direction; Importer Tool for storing measurement
data from results files into SQL or NoSQL databases. Currently, database
backends for MariaDB/MySQL PostgreSQL, MongoDB) are provided; Query
Tool for querying data from a database and storing it into a results
file; Database Shell as simple command-line front-end for the underlying
database backends; Database Tools with some helper scripts to e.g. to join
HiPerConTracer database configurations into an existing DBeaver (a popular
SQL database GUI application) configuration; UDP Echo Server as UDP Echo
(RFC 862) protocol endpoint; Wireshark dissector for HiPerConTracer packets.
This package contains the actual HiPerConTracer program.

%prep
%setup -q

%build
# NOTE: CMAKE_VERBOSE_MAKEFILE=OFF for reduced log output!
%cmake -DCMAKE_INSTALL_PREFIX=/usr -DCMAKE_VERBOSE_MAKEFILE=OFF -DWITH_STATIC_LIBRARIES=ON -DWITH_SHARED_LIBRARIES=ON .
%cmake_build

%install
%cmake_install

%files
%{_bindir}/get-default-ips
%{_bindir}/hipercontracer
%{_datadir}/bash-completion/completions/hipercontracer
%{_mandir}/man1/get-default-ips.1.gz
%{_mandir}/man1/hipercontracer.1.gz
%{_sysconfdir}/hipercontracer/hipercontracer-12345678.conf
%{_prefix}/lib/systemd/system/hipercontracer.service
%{_prefix}/lib/systemd/system/hipercontracer@.service


%package common
Summary: HiPerConTracer common files
Group: Applications/File
BuildArch: noarch
Requires: acl
Requires: shadow-utils
Recommends: %{name} = %{version}-%{release}
Recommends: %{name}-results = %{version}-%{release}
Suggests: R-base
Suggests: python3

%description common
High-Performance Connectivity Tracer (HiPerConTracer) is a Ping/Traceroute
measurement framework. HiPerConTracer denotes the actual measurement
tool. It performs regular Ping and Traceroute runs among sites, featuring:
multi-transport-protocol support (ICMP, UDP); multi-homing and parallelism
support; handling of load balancing in the network; multi-platform
support (currently Linux and FreeBSD); high-precision (nanoseconds)
timing support (Linux timestamping, both software and hardware); a
library (shared/static) to integrate measurement functionality into other
software (libhipercontracer); open source and written in a performance-
and portability-focused programming language (C++) with only limited
dependencies.
Furthermore, the HiPerConTracer Framework furthermore provides additional
tools for helping to obtain, process, collect, store, and retrieve
measurement data: HiPerConTracer Viewer Tool for displaying the contents
of results files; Results Tool for merging and converting results files,
e.g. to create a Comma-Separated Value (CSV) file; Sync Tool for copying data
from a measurement node (vantage point) to a remote HiPerConTracer Collector
server (via RSync/SSH); Reverse Tunnel Tool for maintaining a reverse SSH
tunnel from a remote measurement node to a HiPerConTracer Collector server;
Collector/Node Tools for simplifying the setup of HiPerConTracer Nodes and a
HiPerConTracer Collector server; Trigger Tool for triggering HiPerConTracer
measurements in the reverse direction; Importer Tool for storing measurement
data from results files into SQL or NoSQL databases. Currently, database
backends for MariaDB/MySQL PostgreSQL, MongoDB) are provided; Query
Tool for querying data from a database and storing it into a results
file; Database Shell as simple command-line front-end for the underlying
database backends; Database Tools with some helper scripts to e.g. to join
HiPerConTracer database configurations into an existing DBeaver (a popular
SQL database GUI application) configuration; UDP Echo Server as UDP Echo
(RFC 862) protocol endpoint; Wireshark dissector for HiPerConTracer packets.
The package contains common files for HiPerConTracer and the HiPerConTracer
Tools packages.

%pre common
# Make sure the administrative user exists
if ! getent group hipercontracer >/dev/null 2>&1; then
   groupadd -r hipercontracer
fi
if ! getent passwd hipercontracer >/dev/null 2>&1; then
   useradd -M -g hipercontracer -r -d /var/hipercontracer -s /sbin/nologin -c "HiPerConTracer User" hipercontracer
fi
if ! getent group hpct-nodes >/dev/null 2>&1; then
   groupadd -r hpct-nodes
fi
usermod -a -G hpct-nodes hipercontracer

# Set up HiPerConTracer directories:
mkdir -p -m 755 /var/hipercontracer
chown hipercontracer:hipercontracer /var/hipercontracer || true

for subDirectory in data good bad ; do
   mkdir -p -m 755 /var/hipercontracer/$subDirectory
   chown hipercontracer:hpct-nodes /var/hipercontracer/$subDirectory || true
   setfacl -Rm d:u:hipercontracer:rwx,u:hipercontracer:rwx /var/hipercontracer/$subDirectory || true
done

mkdir -p -m 700 /var/hipercontracer/ssh
chown hipercontracer:hipercontracer /var/hipercontracer/ssh || true

%postun common
# Remove administrative user:
userdel  hipercontracer >/dev/null 2>&1 || true
groupdel hipercontracer >/dev/null 2>&1 || true
groupdel hpct-nodes     >/dev/null 2>&1 || true

# Remove data directory (if empty):
for subDirectory in data good bad ssh ; do
   rmdir /var/hipercontracer/$subDirectory || true
done
rmdir /var/hipercontracer >/dev/null 2>&1 || true

%files common
%{_datadir}/hipercontracer/hipercontracer.bib
%{_datadir}/hipercontracer/hipercontracer.pdf
%{_datadir}/hipercontracer/hipercontracer.png
%{_datadir}/hipercontracer/results-examples/HiPerConTracer.R
%{_datadir}/hipercontracer/results-examples/*-*.results.*
%{_datadir}/hipercontracer/results-examples/*-*.hpct
%{_datadir}/hipercontracer/results-examples/*-*.hpct.*
%{_datadir}/hipercontracer/results-examples/README.md
%{_datadir}/hipercontracer/results-examples/r-install-dependencies
%{_datadir}/hipercontracer/results-examples/r-ping-example
%{_datadir}/hipercontracer/results-examples/r-traceroute-example
%{_datadir}/icons/hicolor/*x*/apps/hipercontracer.png
%{_datadir}/icons/hicolor/scalable/apps/hipercontracer.svg
%{_datadir}/mime/packages/hipercontracer.xml


%package libhpctio
Summary: I/O library of HiPerConTracer
Group: System Environment/Libraries
Requires: %{name}-libhpctio = %{version}-%{release}

%description libhpctio
High-Performance Connectivity Tracer (HiPerConTracer) is a Ping/Traceroute
measurement framework. HiPerConTracer denotes the actual measurement
tool. It performs regular Ping and Traceroute runs among sites, featuring:
multi-transport-protocol support (ICMP, UDP); multi-homing and parallelism
support; handling of load balancing in the network; multi-platform
support (currently Linux and FreeBSD); high-precision (nanoseconds)
timing support (Linux timestamping, both software and hardware); a
library (shared/static) to integrate measurement functionality into other
software (libhpctio); open source and written in a performance-
and portability-focused programming language (C++) with only limited
dependencies.
Furthermore, the HiPerConTracer Framework furthermore provides additional
tools for helping to obtain, process, collect, store, and retrieve
measurement data: HiPerConTracer Viewer Tool for displaying the contents
of results files; Results Tool for merging and converting results files,
e.g. to create a Comma-Separated Value (CSV) file; Sync Tool for copying data
from a measurement node (vantage point) to a remote HiPerConTracer Collector
server (via RSync/SSH); Reverse Tunnel Tool for maintaining a reverse SSH
tunnel from a remote measurement node to a HiPerConTracer Collector server;
Collector/Node Tools for simplifying the setup of HiPerConTracer Nodes and a
HiPerConTracer Collector server; Trigger Tool for triggering HiPerConTracer
measurements in the reverse direction; Importer Tool for storing measurement
data from results files into SQL or NoSQL databases. Currently, database
backends for MariaDB/MySQL PostgreSQL, MongoDB) are provided; Query
Tool for querying data from a database and storing it into a results
file; Database Shell as simple command-line front-end for the underlying
database backends; Database Tools with some helper scripts to e.g. to join
HiPerConTracer database configurations into an existing DBeaver (a popular
SQL database GUI application) configuration; UDP Echo Server as UDP Echo
(RFC 862) protocol endpoint; Wireshark dissector for HiPerConTracer packets.
This library shares I/O functions commonly used by libhipercontracer and
libuniversalimporter.

%files libhpctio
%{_libdir}/libhpctio.so.*


%package libhpctio-devel
Summary: Development files for the HiPerConTracer I/O library
Group: Development/Libraries
Requires: %{name}-libhpctio = %{version}-%{release}
Requires: boost-devel

%description libhpctio-devel
High-Performance Connectivity Tracer (HiPerConTracer) is a Ping/Traceroute
measurement framework. HiPerConTracer denotes the actual measurement
tool. It performs regular Ping and Traceroute runs among sites, featuring:
multi-transport-protocol support (ICMP, UDP); multi-homing and parallelism
support; handling of load balancing in the network; multi-platform
support (currently Linux and FreeBSD); high-precision (nanoseconds)
timing support (Linux timestamping, both software and hardware); a
library (shared/static) to integrate measurement functionality into other
software (libhpctio); open source and written in a performance-
and portability-focused programming language (C++) with only limited
dependencies.
Furthermore, the HiPerConTracer Framework furthermore provides additional
tools for helping to obtain, process, collect, store, and retrieve
measurement data: HiPerConTracer Viewer Tool for displaying the contents
of results files; Results Tool for merging and converting results files,
e.g. to create a Comma-Separated Value (CSV) file; Sync Tool for copying data
from a measurement node (vantage point) to a remote HiPerConTracer Collector
server (via RSync/SSH); Reverse Tunnel Tool for maintaining a reverse SSH
tunnel from a remote measurement node to a HiPerConTracer Collector server;
Collector/Node Tools for simplifying the setup of HiPerConTracer Nodes and a
HiPerConTracer Collector server; Trigger Tool for triggering HiPerConTracer
measurements in the reverse direction; Importer Tool for storing measurement
data from results files into SQL or NoSQL databases. Currently, database
backends for MariaDB/MySQL PostgreSQL, MongoDB) are provided; Query
Tool for querying data from a database and storing it into a results
file; Database Shell as simple command-line front-end for the underlying
database backends; Database Tools with some helper scripts to e.g. to join
HiPerConTracer database configurations into an existing DBeaver (a popular
SQL database GUI application) configuration; UDP Echo Server as UDP Echo
(RFC 862) protocol endpoint; Wireshark dissector for HiPerConTracer packets.
This package provides header files for the HiPerConTracer library. You need
them to integrate HiPerConTracer into own programs.

%files libhpctio-devel
%{_includedir}/hipercontracer/compressortype.h
%{_includedir}/hipercontracer/inputstream.h
%{_includedir}/hipercontracer/logger.h
%{_includedir}/hipercontracer/outputstream.h
%{_includedir}/hipercontracer/tools.h
%{_includedir}/hipercontracer/logger.h
%{_includedir}/hipercontracer/tools.h
%{_libdir}/libhpctio*.so
%{_libdir}/libhpctio.a


%package libhipercontracer
Summary: API library of HiPerConTracer
Group: System Environment/Libraries
Requires: %{name}-libhpctio = %{version}-%{release}

%description libhipercontracer
High-Performance Connectivity Tracer (HiPerConTracer) is a Ping/Traceroute
measurement framework. HiPerConTracer denotes the actual measurement
tool. It performs regular Ping and Traceroute runs among sites, featuring:
multi-transport-protocol support (ICMP, UDP); multi-homing and parallelism
support; handling of load balancing in the network; multi-platform
support (currently Linux and FreeBSD); high-precision (nanoseconds)
timing support (Linux timestamping, both software and hardware); a
library (shared/static) to integrate measurement functionality into other
software (libhipercontracer); open source and written in a performance-
and portability-focused programming language (C++) with only limited
dependencies.
Furthermore, the HiPerConTracer Framework furthermore provides additional
tools for helping to obtain, process, collect, store, and retrieve
measurement data: HiPerConTracer Viewer Tool for displaying the contents
of results files; Results Tool for merging and converting results files,
e.g. to create a Comma-Separated Value (CSV) file; Sync Tool for copying data
from a measurement node (vantage point) to a remote HiPerConTracer Collector
server (via RSync/SSH); Reverse Tunnel Tool for maintaining a reverse SSH
tunnel from a remote measurement node to a HiPerConTracer Collector server;
Collector/Node Tools for simplifying the setup of HiPerConTracer Nodes and a
HiPerConTracer Collector server; Trigger Tool for triggering HiPerConTracer
measurements in the reverse direction; Importer Tool for storing measurement
data from results files into SQL or NoSQL databases. Currently, database
backends for MariaDB/MySQL PostgreSQL, MongoDB) are provided; Query
Tool for querying data from a database and storing it into a results
file; Database Shell as simple command-line front-end for the underlying
database backends; Database Tools with some helper scripts to e.g. to join
HiPerConTracer database configurations into an existing DBeaver (a popular
SQL database GUI application) configuration; UDP Echo Server as UDP Echo
(RFC 862) protocol endpoint; Wireshark dissector for HiPerConTracer packets.
The HiPerConTracer library is provided by this package.

%files libhipercontracer
%{_libdir}/libhipercontracer.so.*


%package libhipercontracer-devel
Summary: Development files for HiPerConTracer API library
Group: Development/Libraries
Requires: %{name}-libhipercontracer = %{version}-%{release}
Requires: %{name}-libhpctio-devel = %{version}-%{release}
Requires: boost-devel

%description libhipercontracer-devel
High-Performance Connectivity Tracer (HiPerConTracer) is a Ping/Traceroute
measurement framework. HiPerConTracer denotes the actual measurement
tool. It performs regular Ping and Traceroute runs among sites, featuring:
multi-transport-protocol support (ICMP, UDP); multi-homing and parallelism
support; handling of load balancing in the network; multi-platform
support (currently Linux and FreeBSD); high-precision (nanoseconds)
timing support (Linux timestamping, both software and hardware); a
library (shared/static) to integrate measurement functionality into other
software (libhipercontracer); open source and written in a performance-
and portability-focused programming language (C++) with only limited
dependencies.
Furthermore, the HiPerConTracer Framework furthermore provides additional
tools for helping to obtain, process, collect, store, and retrieve
measurement data: HiPerConTracer Viewer Tool for displaying the contents
of results files; Results Tool for merging and converting results files,
e.g. to create a Comma-Separated Value (CSV) file; Sync Tool for copying data
from a measurement node (vantage point) to a remote HiPerConTracer Collector
server (via RSync/SSH); Reverse Tunnel Tool for maintaining a reverse SSH
tunnel from a remote measurement node to a HiPerConTracer Collector server;
Collector/Node Tools for simplifying the setup of HiPerConTracer Nodes and a
HiPerConTracer Collector server; Trigger Tool for triggering HiPerConTracer
measurements in the reverse direction; Importer Tool for storing measurement
data from results files into SQL or NoSQL databases. Currently, database
backends for MariaDB/MySQL PostgreSQL, MongoDB) are provided; Query
Tool for querying data from a database and storing it into a results
file; Database Shell as simple command-line front-end for the underlying
database backends; Database Tools with some helper scripts to e.g. to join
HiPerConTracer database configurations into an existing DBeaver (a popular
SQL database GUI application) configuration; UDP Echo Server as UDP Echo
(RFC 862) protocol endpoint; Wireshark dissector for HiPerConTracer packets.
This package provides header files for the HiPerConTracer library. You need
them to integrate HiPerConTracer into own programs.

%files libhipercontracer-devel
%{_includedir}/hipercontracer/check.h
%{_includedir}/hipercontracer/destinationinfo.h
%{_includedir}/hipercontracer/iomodule-base.h
%{_includedir}/hipercontracer/iomodule-icmp.h
%{_includedir}/hipercontracer/iomodule-udp.h
# %{_includedir}/hipercontracer/jitter.h
%{_includedir}/hipercontracer/logger.h
%{_includedir}/hipercontracer/ping.h
%{_includedir}/hipercontracer/resultentry.h
%{_includedir}/hipercontracer/resultswriter.h
%{_includedir}/hipercontracer/service.h
%{_includedir}/hipercontracer/tools.h
%{_includedir}/hipercontracer/traceroute.h
%{_libdir}/libhipercontracer*.so
%{_libdir}/libhipercontracer.a


%package libuniversalimporter
Summary: API library of HiPerConTracer Universal Importer
Group: System Environment/Libraries
Requires: %{name}-libhpctio = %{version}-%{release}

%description libuniversalimporter
High-Performance Connectivity Tracer (HiPerConTracer) is a Ping/Traceroute
measurement framework. HiPerConTracer denotes the actual measurement
tool. It performs regular Ping and Traceroute runs among sites, featuring:
multi-transport-protocol support (ICMP, UDP); multi-homing and parallelism
support; handling of load balancing in the network; multi-platform
support (currently Linux and FreeBSD); high-precision (nanoseconds)
timing support (Linux timestamping, both software and hardware); a
library (shared/static) to integrate measurement functionality into other
software (libhipercontracer); open source and written in a performance-
and portability-focused programming language (C++) with only limited
dependencies.
Furthermore, the HiPerConTracer Framework furthermore provides additional
tools for helping to obtain, process, collect, store, and retrieve
measurement data: HiPerConTracer Viewer Tool for displaying the contents
of results files; Results Tool for merging and converting results files,
e.g. to create a Comma-Separated Value (CSV) file; Sync Tool for copying data
from a measurement node (vantage point) to a remote HiPerConTracer Collector
server (via RSync/SSH); Reverse Tunnel Tool for maintaining a reverse SSH
tunnel from a remote measurement node to a HiPerConTracer Collector server;
Collector/Node Tools for simplifying the setup of HiPerConTracer Nodes and a
HiPerConTracer Collector server; Trigger Tool for triggering HiPerConTracer
measurements in the reverse direction; Importer Tool for storing measurement
data from results files into SQL or NoSQL databases. Currently, database
backends for MariaDB/MySQL PostgreSQL, MongoDB) are provided; Query
Tool for querying data from a database and storing it into a results
file; Database Shell as simple command-line front-end for the underlying
database backends; Database Tools with some helper scripts to e.g. to join
HiPerConTracer database configurations into an existing DBeaver (a popular
SQL database GUI application) configuration; UDP Echo Server as UDP Echo
(RFC 862) protocol endpoint; Wireshark dissector for HiPerConTracer packets.
The HiPerConTracer Universal Importer library is provided by this
package.

%files libuniversalimporter
%{_libdir}/libuniversalimporter.so.*


%package libuniversalimporter-devel
Summary: Development files for HiPerConTracer Universal Importer API library
Group: Development/Libraries
Requires: %{name}-libuniversalimporter = %{version}-%{release}
Requires: %{name}-libhpctio-devel = %{version}-%{release}
Requires: boost-devel

%description libuniversalimporter-devel
High-Performance Connectivity Tracer (HiPerConTracer) is a Ping/Traceroute
measurement framework. HiPerConTracer denotes the actual measurement
tool. It performs regular Ping and Traceroute runs among sites, featuring:
multi-transport-protocol support (ICMP, UDP); multi-homing and parallelism
support; handling of load balancing in the network; multi-platform
support (currently Linux and FreeBSD); high-precision (nanoseconds)
timing support (Linux timestamping, both software and hardware); a
library (shared/static) to integrate measurement functionality into other
software (libhipercontracer); open source and written in a performance-
and portability-focused programming language (C++) with only limited
dependencies.
Furthermore, the HiPerConTracer Framework furthermore provides additional
tools for helping to obtain, process, collect, store, and retrieve
measurement data: HiPerConTracer Viewer Tool for displaying the contents
of results files; Results Tool for merging and converting results files,
e.g. to create a Comma-Separated Value (CSV) file; Sync Tool for copying data
from a measurement node (vantage point) to a remote HiPerConTracer Collector
server (via RSync/SSH); Reverse Tunnel Tool for maintaining a reverse SSH
tunnel from a remote measurement node to a HiPerConTracer Collector server;
Collector/Node Tools for simplifying the setup of HiPerConTracer Nodes and a
HiPerConTracer Collector server; Trigger Tool for triggering HiPerConTracer
measurements in the reverse direction; Importer Tool for storing measurement
data from results files into SQL or NoSQL databases. Currently, database
backends for MariaDB/MySQL PostgreSQL, MongoDB) are provided; Query
Tool for querying data from a database and storing it into a results
file; Database Shell as simple command-line front-end for the underlying
database backends; Database Tools with some helper scripts to e.g. to join
HiPerConTracer database configurations into an existing DBeaver (a popular
SQL database GUI application) configuration; UDP Echo Server as UDP Echo
(RFC 862) protocol endpoint; Wireshark dissector for HiPerConTracer packets.
This package provides header files for the HiPerConTracer Universal Importer
library. You need them to integrate HiPerConTracer Universal Importer into
own programs.

%files libuniversalimporter-devel
%{_includedir}/universalimporter/database-configuration.h
%{_includedir}/universalimporter/database-statement.h
%{_includedir}/universalimporter/databaseclient-base.h
%{_includedir}/universalimporter/databaseclient-debug.h
%{_includedir}/universalimporter/databaseclient-mariadb.h
%{_includedir}/universalimporter/databaseclient-mongodb.h
%{_includedir}/universalimporter/databaseclient-postgresql.h
%{_includedir}/universalimporter/importer-configuration.h
%{_includedir}/universalimporter/logger.h
%{_includedir}/universalimporter/reader-base.h
%{_includedir}/universalimporter/results-exception.h
%{_includedir}/universalimporter/tools.h
%{_includedir}/universalimporter/universal-importer.h
%{_includedir}/universalimporter/worker.h
%{_libdir}/libuniversalimporter*.so
%{_libdir}/libuniversalimporter.a


%package trigger
Summary: Triggered HiPerConTracer service
Group: Applications/Internet
Requires: %{name}-common = %{version}-%{release}
Requires: %{name}-libhipercontracer = %{version}-%{release}
Recommends: %{name} = %{version}-%{release}

%description trigger
High-Performance Connectivity Tracer (HiPerConTracer) is a Ping/Traceroute
measurement framework. HiPerConTracer denotes the actual measurement
tool. It performs regular Ping and Traceroute runs among sites, featuring:
multi-transport-protocol support (ICMP, UDP); multi-homing and parallelism
support; handling of load balancing in the network; multi-platform
support (currently Linux and FreeBSD); high-precision (nanoseconds)
timing support (Linux timestamping, both software and hardware); a
library (shared/static) to integrate measurement functionality into other
software (libhipercontracer); open source and written in a performance-
and portability-focused programming language (C++) with only limited
dependencies.
Furthermore, the HiPerConTracer Framework furthermore provides additional
tools for helping to obtain, process, collect, store, and retrieve
measurement data: HiPerConTracer Viewer Tool for displaying the contents
of results files; Results Tool for merging and converting results files,
e.g. to create a Comma-Separated Value (CSV) file; Sync Tool for copying data
from a measurement node (vantage point) to a remote HiPerConTracer Collector
server (via RSync/SSH); Reverse Tunnel Tool for maintaining a reverse SSH
tunnel from a remote measurement node to a HiPerConTracer Collector server;
Collector/Node Tools for simplifying the setup of HiPerConTracer Nodes and a
HiPerConTracer Collector server; Trigger Tool for triggering HiPerConTracer
measurements in the reverse direction; Importer Tool for storing measurement
data from results files into SQL or NoSQL databases. Currently, database
backends for MariaDB/MySQL PostgreSQL, MongoDB) are provided; Query
Tool for querying data from a database and storing it into a results
file; Database Shell as simple command-line front-end for the underlying
database backends; Database Tools with some helper scripts to e.g. to join
HiPerConTracer database configurations into an existing DBeaver (a popular
SQL database GUI application) configuration; UDP Echo Server as UDP Echo
(RFC 862) protocol endpoint; Wireshark dissector for HiPerConTracer packets.
This tool triggers HiPerConTracer measurements by incoming "Ping" packets.

%files trigger
%{_bindir}/hpct-trigger
%{_datadir}/bash-completion/completions/hpct-trigger
%{_mandir}/man1/hpct-trigger.1.gz
%{_sysconfdir}/hipercontracer/hpct-trigger-87654321.conf
%{_prefix}/lib/systemd/system/hpct-trigger.service
%{_prefix}/lib/systemd/system/hpct-trigger@.service


%package sync
Summary: HiPerConTracer Sync Tool to synchronise results files to a server
Group: Applications/File
BuildArch: noarch
Requires: %{name}-common = %{version}-%{release}
Requires: openssh-clients
Requires: rsync
Recommends: %{name} = %{version}-%{release}
Recommends: %{name}-results = %{version}-%{release}

%description sync
High-Performance Connectivity Tracer (HiPerConTracer) is a Ping/Traceroute
measurement framework. HiPerConTracer denotes the actual measurement
tool. It performs regular Ping and Traceroute runs among sites, featuring:
multi-transport-protocol support (ICMP, UDP); multi-homing and parallelism
support; handling of load balancing in the network; multi-platform
support (currently Linux and FreeBSD); high-precision (nanoseconds)
timing support (Linux timestamping, both software and hardware); a
library (shared/static) to integrate measurement functionality into other
software (libhipercontracer); open source and written in a performance-
and portability-focused programming language (C++) with only limited
dependencies.
Furthermore, the HiPerConTracer Framework furthermore provides additional
tools for helping to obtain, process, collect, store, and retrieve
measurement data: HiPerConTracer Viewer Tool for displaying the contents
of results files; Results Tool for merging and converting results files,
e.g. to create a Comma-Separated Value (CSV) file; Sync Tool for copying data
from a measurement node (vantage point) to a remote HiPerConTracer Collector
server (via RSync/SSH); Reverse Tunnel Tool for maintaining a reverse SSH
tunnel from a remote measurement node to a HiPerConTracer Collector server;
Collector/Node Tools for simplifying the setup of HiPerConTracer Nodes and a
HiPerConTracer Collector server; Trigger Tool for triggering HiPerConTracer
measurements in the reverse direction; Importer Tool for storing measurement
data from results files into SQL or NoSQL databases. Currently, database
backends for MariaDB/MySQL PostgreSQL, MongoDB) are provided; Query
Tool for querying data from a database and storing it into a results
file; Database Shell as simple command-line front-end for the underlying
database backends; Database Tools with some helper scripts to e.g. to join
HiPerConTracer database configurations into an existing DBeaver (a popular
SQL database GUI application) configuration; UDP Echo Server as UDP Echo
(RFC 862) protocol endpoint; Wireshark dissector for HiPerConTracer packets.
This package contains the HiPerConTracer Sync Tool for running RSync
synchronisation of data to a central HiPerConTracer Collector server.

%files sync
%{_bindir}/hpct-sync
%{_mandir}/man1/hpct-sync.1.gz
%{_datadir}/bash-completion/completions/hpct-sync
%{_sysconfdir}/hipercontracer/hpct-sync.conf
%{_prefix}/lib/systemd/system/hpct-sync.service
%{_prefix}/lib/systemd/system/hpct-sync.timer


%package rtunnel
Summary: HiPerConTracer Reverse Tunnel Tool for reverse SSH tunnel setup
Requires: %{name}-common = %{version}-%{release}
Requires: %{name}-sync = %{version}-%{release}
Requires: openssh-server
BuildArch: noarch

%description rtunnel
High-Performance Connectivity Tracer (HiPerConTracer) is a Ping/Traceroute
measurement framework. HiPerConTracer denotes the actual measurement
tool. It performs regular Ping and Traceroute runs among sites, featuring:
multi-transport-protocol support (ICMP, UDP); multi-homing and parallelism
support; handling of load balancing in the network; multi-platform
support (currently Linux and FreeBSD); high-precision (nanoseconds)
timing support (Linux timestamping, both software and hardware); a
library (shared/static) to integrate measurement functionality into other
software (libhipercontracer); open source and written in a performance-
and portability-focused programming language (C++) with only limited
dependencies.
Furthermore, the HiPerConTracer Framework furthermore provides additional
tools for helping to obtain, process, collect, store, and retrieve
measurement data: HiPerConTracer Viewer Tool for displaying the contents
of results files; Results Tool for merging and converting results files,
e.g. to create a Comma-Separated Value (CSV) file; Sync Tool for copying data
from a measurement node (vantage point) to a remote HiPerConTracer Collector
server (via RSync/SSH); Reverse Tunnel Tool for maintaining a reverse SSH
tunnel from a remote measurement node to a HiPerConTracer Collector server;
Collector/Node Tools for simplifying the setup of HiPerConTracer Nodes and a
HiPerConTracer Collector server; Trigger Tool for triggering HiPerConTracer
measurements in the reverse direction; Importer Tool for storing measurement
data from results files into SQL or NoSQL databases. Currently, database
backends for MariaDB/MySQL PostgreSQL, MongoDB) are provided; Query
Tool for querying data from a database and storing it into a results
file; Database Shell as simple command-line front-end for the underlying
database backends; Database Tools with some helper scripts to e.g. to join
HiPerConTracer database configurations into an existing DBeaver (a popular
SQL database GUI application) configuration; UDP Echo Server as UDP Echo
(RFC 862) protocol endpoint; Wireshark dissector for HiPerConTracer packets.
This is the HiPerConTracer Reverse Tunnel Tool. It maintains an SSH
reverse tunnel from a measurement node to a HiPerConTracer Collector server.

%files rtunnel
%{_bindir}/hpct-rtunnel
%{_datadir}/bash-completion/completions/hpct-rtunnel
%{_mandir}/man1/hpct-rtunnel.1.gz
%{_prefix}/lib/systemd/system/hpct-rtunnel.service


%package node
Summary: HiPerConTracer Node Tools for maintaining a measurement node
Requires: %{name} = %{version}-%{release}
Requires: %{name}-rtunnel = %{version}-%{release}
Requires: %{name}-sync = %{version}-%{release}
Requires: sudo
Recommends: td-system-tools-system-info
Recommends: td-system-tools-system-maintenance
BuildArch: noarch

%description node
High-Performance Connectivity Tracer (HiPerConTracer) is a Ping/Traceroute
measurement framework. HiPerConTracer denotes the actual measurement
tool. It performs regular Ping and Traceroute runs among sites, featuring:
multi-transport-protocol support (ICMP, UDP); multi-homing and parallelism
support; handling of load balancing in the network; multi-platform
support (currently Linux and FreeBSD); high-precision (nanoseconds)
timing support (Linux timestamping, both software and hardware); a
library (shared/static) to integrate measurement functionality into other
software (libhipercontracer); open source and written in a performance-
and portability-focused programming language (C++) with only limited
dependencies.
Furthermore, the HiPerConTracer Framework furthermore provides additional
tools for helping to obtain, process, collect, store, and retrieve
measurement data: HiPerConTracer Viewer Tool for displaying the contents
of results files; Results Tool for merging and converting results files,
e.g. to create a Comma-Separated Value (CSV) file; Sync Tool for copying data
from a measurement node (vantage point) to a remote HiPerConTracer Collector
server (via RSync/SSH); Reverse Tunnel Tool for maintaining a reverse SSH
tunnel from a remote measurement node to a HiPerConTracer Collector server;
Collector/Node Tools for simplifying the setup of HiPerConTracer Nodes and a
HiPerConTracer Collector server; Trigger Tool for triggering HiPerConTracer
measurements in the reverse direction; Importer Tool for storing measurement
data from results files into SQL or NoSQL databases. Currently, database
backends for MariaDB/MySQL PostgreSQL, MongoDB) are provided; Query
Tool for querying data from a database and storing it into a results
file; Database Shell as simple command-line front-end for the underlying
database backends; Database Tools with some helper scripts to e.g. to join
HiPerConTracer database configurations into an existing DBeaver (a popular
SQL database GUI application) configuration; UDP Echo Server as UDP Echo
(RFC 862) protocol endpoint; Wireshark dissector for HiPerConTracer packets.
This is the HiPerConTracer Node package. It contains helper scripts to attach a
HiPerConTracer Node to a HiPerConTracer Collector server.

%files node
%{_bindir}/hpct-node-setup
%{_datadir}/bash-completion/completions/hpct-node-setup
%{_mandir}/man1/hpct-node-setup.1.gz
# %{_sysconfdir}/system-info.d/30-hpct-node
# %{_sysconfdir}/system-maintenance.d/30-hpct-node


%package collector
Summary: HiPerConTracer Collector Tools for collecting measurement results
Requires: %{name}-common = %{version}-%{release}
Requires: openssh-clients
Requires: iproute
Requires: openssh-server
Requires: rsync
Requires: sudo

%description collector
High-Performance Connectivity Tracer (HiPerConTracer) is a Ping/Traceroute
measurement framework. HiPerConTracer denotes the actual measurement
tool. It performs regular Ping and Traceroute runs among sites, featuring:
multi-transport-protocol support (ICMP, UDP); multi-homing and parallelism
support; handling of load balancing in the network; multi-platform
support (currently Linux and FreeBSD); high-precision (nanoseconds)
timing support (Linux timestamping, both software and hardware); a
library (shared/static) to integrate measurement functionality into other
software (libhipercontracer); open source and written in a performance-
and portability-focused programming language (C++) with only limited
dependencies.
Furthermore, the HiPerConTracer Framework furthermore provides additional
tools for helping to obtain, process, collect, store, and retrieve
measurement data: HiPerConTracer Viewer Tool for displaying the contents
of results files; Results Tool for merging and converting results files,
e.g. to create a Comma-Separated Value (CSV) file; Sync Tool for copying data
from a measurement node (vantage point) to a remote HiPerConTracer Collector
server (via RSync/SSH); Reverse Tunnel Tool for maintaining a reverse SSH
tunnel from a remote measurement node to a HiPerConTracer Collector server;
Collector/Node Tools for simplifying the setup of HiPerConTracer Nodes and a
HiPerConTracer Collector server; Trigger Tool for triggering HiPerConTracer
measurements in the reverse direction; Importer Tool for storing measurement
data from results files into SQL or NoSQL databases. Currently, database
backends for MariaDB/MySQL PostgreSQL, MongoDB) are provided; Query
Tool for querying data from a database and storing it into a results
file; Database Shell as simple command-line front-end for the underlying
database backends; Database Tools with some helper scripts to e.g. to join
HiPerConTracer database configurations into an existing DBeaver (a popular
SQL database GUI application) configuration; UDP Echo Server as UDP Echo
(RFC 862) protocol endpoint; Wireshark dissector for HiPerConTracer packets.
This is the HiPerConTracer Collector Tools package. It contains helper scripts
to set up and maintain a HiPerConTracer Collector server.

%files collector
%{_bindir}/hpct-node-removal
%{_bindir}/hpct-nodes-list
%{_bindir}/hpct-ssh
%{_datadir}/bash-completion/completions/hpct-node-removal
%{_datadir}/bash-completion/completions/hpct-ssh
%{_mandir}/man1/hpct-node-removal.1.gz
%{_mandir}/man1/hpct-nodes-list.1.gz
%{_mandir}/man1/hpct-ssh.1.gz
# %{_sysconfdir}/system-info.d/35-hpct-collector
# %{_sysconfdir}/system-maintenance.d/35-hpct-collector


%package importer
Summary: HiPerConTracer Importer for importing results into a database
Group: Applications/Database
Requires: %{name}-common = %{version}-%{release}
Requires: %{name}-libuniversalimporter = %{version}-%{release}
Recommends: %{name} = %{version}-%{release}
Recommends: %{name}-dbshell = %{version}-%{release}
Suggests: python3

%description importer
High-Performance Connectivity Tracer (HiPerConTracer) is a Ping/Traceroute
measurement framework. HiPerConTracer denotes the actual measurement
tool. It performs regular Ping and Traceroute runs among sites, featuring:
multi-transport-protocol support (ICMP, UDP); multi-homing and parallelism
support; handling of load balancing in the network; multi-platform
support (currently Linux and FreeBSD); high-precision (nanoseconds)
timing support (Linux timestamping, both software and hardware); a
library (shared/static) to integrate measurement functionality into other
software (libhipercontracer); open source and written in a performance-
and portability-focused programming language (C++) with only limited
dependencies.
Furthermore, the HiPerConTracer Framework furthermore provides additional
tools for helping to obtain, process, collect, store, and retrieve
measurement data: HiPerConTracer Viewer Tool for displaying the contents
of results files; Results Tool for merging and converting results files,
e.g. to create a Comma-Separated Value (CSV) file; Sync Tool for copying data
from a measurement node (vantage point) to a remote HiPerConTracer Collector
server (via RSync/SSH); Reverse Tunnel Tool for maintaining a reverse SSH
tunnel from a remote measurement node to a HiPerConTracer Collector server;
Collector/Node Tools for simplifying the setup of HiPerConTracer Nodes and a
HiPerConTracer Collector server; Trigger Tool for triggering HiPerConTracer
measurements in the reverse direction; Importer Tool for storing measurement
data from results files into SQL or NoSQL databases. Currently, database
backends for MariaDB/MySQL PostgreSQL, MongoDB) are provided; Query
Tool for querying data from a database and storing it into a results
file; Database Shell as simple command-line front-end for the underlying
database backends; Database Tools with some helper scripts to e.g. to join
HiPerConTracer database configurations into an existing DBeaver (a popular
SQL database GUI application) configuration; UDP Echo Server as UDP Echo
(RFC 862) protocol endpoint; Wireshark dissector for HiPerConTracer packets.
This package contains the HiPerConTracer Importer Tool to import data from
HiPerConTracer results files into an SQL or NoSQL database.

%files importer
%{_bindir}/hpct-importer
%{_datadir}/bash-completion/completions/hpct-importer
%{_mandir}/man1/hpct-importer.1.gz
%{_datadir}/hipercontracer/NoSQL/R-query-example.R
%{_datadir}/hipercontracer/NoSQL/README-MongoDB.md
%{_datadir}/hipercontracer/NoSQL/mongodb-database.ms
%{_datadir}/hipercontracer/NoSQL/mongodb-schema.ms
%{_datadir}/hipercontracer/NoSQL/mongodb-test.ms
%{_datadir}/hipercontracer/NoSQL/mongodb-users.ms
%{_datadir}/hipercontracer/NoSQL/nornet-tools.R
%{_datadir}/hipercontracer/SQL/README-MySQL+MariaDB.md
%{_datadir}/hipercontracer/SQL/README-PostgreSQL.md
%{_datadir}/hipercontracer/SQL/mariadb-database.sql
%{_datadir}/hipercontracer/SQL/mariadb-delete-all-rows.sql
%{_datadir}/hipercontracer/SQL/mariadb-functions.sql
%{_datadir}/hipercontracer/SQL/mariadb-procedures.sql
%{_datadir}/hipercontracer/SQL/mariadb-schema.sql
%{_datadir}/hipercontracer/SQL/mariadb-test.sql
%{_datadir}/hipercontracer/SQL/mariadb-users.sql
%{_datadir}/hipercontracer/SQL/mariadb-views.sql
%{_datadir}/hipercontracer/SQL/postgresql-database.sql
%{_datadir}/hipercontracer/SQL/postgresql-delete-all-rows.sql
%{_datadir}/hipercontracer/SQL/postgresql-functions.sql
%{_datadir}/hipercontracer/SQL/postgresql-procedures.sql
%{_datadir}/hipercontracer/SQL/postgresql-schema.sql
%{_datadir}/hipercontracer/SQL/postgresql-test.sql
%{_datadir}/hipercontracer/SQL/postgresql-users.sql
%{_datadir}/hipercontracer/SQL/postgresql-views.sql
%{_datadir}/hipercontracer/TestDB/0-make-configurations
%{_datadir}/hipercontracer/TestDB/1-install-database
%{_datadir}/hipercontracer/TestDB/2-initialise-database
%{_datadir}/hipercontracer/TestDB/3-test-database
%{_datadir}/hipercontracer/TestDB/4-clean-database
%{_datadir}/hipercontracer/TestDB/5-perform-hpct-importer-test
%{_datadir}/hipercontracer/TestDB/6-perform-hpct-query-test
%{_datadir}/hipercontracer/TestDB/9-uninstall-database
%{_datadir}/hipercontracer/TestDB/CertificateHelper.py
%{_datadir}/hipercontracer/TestDB/README.md
%{_datadir}/hipercontracer/TestDB/generate-test-certificates
%{_datadir}/hipercontracer/TestDB/hpct-users.conf.example
%{_datadir}/hipercontracer/TestDB/name-in-etc-hosts
%{_datadir}/hipercontracer/TestDB/run-full-test
%{_datadir}/hipercontracer/TestDB/test-tls-connection
%{_datadir}/hipercontracer/hipercontracer-database.conf
%{_datadir}/hipercontracer/hipercontracer-importer.conf
%{_sysconfdir}/hipercontracer/hpct-importer.conf
%{_prefix}/lib/systemd/system/hpct-importer.service


%package query
Summary: HiPerConTracer Query Tool to query results from a database
Group: Applications/Database
Requires: %{name}-common = %{version}-%{release}
Requires: %{name}-libuniversalimporter = %{version}-%{release}
Recommends: %{name} = %{version}-%{release}
Recommends: %{name}-dbshell = %{version}-%{release}
Recommends: %{name}-results = %{version}-%{release}
Recommends: %{name}-viewer = %{version}-%{release}

%description query
High-Performance Connectivity Tracer (HiPerConTracer) is a Ping/Traceroute
measurement framework. HiPerConTracer denotes the actual measurement
tool. It performs regular Ping and Traceroute runs among sites, featuring:
multi-transport-protocol support (ICMP, UDP); multi-homing and parallelism
support; handling of load balancing in the network; multi-platform
support (currently Linux and FreeBSD); high-precision (nanoseconds)
timing support (Linux timestamping, both software and hardware); a
library (shared/static) to integrate measurement functionality into other
software (libhipercontracer); open source and written in a performance-
and portability-focused programming language (C++) with only limited
dependencies.
Furthermore, the HiPerConTracer Framework furthermore provides additional
tools for helping to obtain, process, collect, store, and retrieve
measurement data: HiPerConTracer Viewer Tool for displaying the contents
of results files; Results Tool for merging and converting results files,
e.g. to create a Comma-Separated Value (CSV) file; Sync Tool for copying data
from a measurement node (vantage point) to a remote HiPerConTracer Collector
server (via RSync/SSH); Reverse Tunnel Tool for maintaining a reverse SSH
tunnel from a remote measurement node to a HiPerConTracer Collector server;
Collector/Node Tools for simplifying the setup of HiPerConTracer Nodes and a
HiPerConTracer Collector server; Trigger Tool for triggering HiPerConTracer
measurements in the reverse direction; Importer Tool for storing measurement
data from results files into SQL or NoSQL databases. Currently, database
backends for MariaDB/MySQL PostgreSQL, MongoDB) are provided; Query
Tool for querying data from a database and storing it into a results
file; Database Shell as simple command-line front-end for the underlying
database backends; Database Tools with some helper scripts to e.g. to join
HiPerConTracer database configurations into an existing DBeaver (a popular
SQL database GUI application) configuration; UDP Echo Server as UDP Echo
(RFC 862) protocol endpoint; Wireshark dissector for HiPerConTracer packets.
This package contains HiPerConTracer Query Tool to retrieve results from a
HiPerConTracer SQL or NoSQL database.

%files query
%{_bindir}/hpct-query
%{_datadir}/bash-completion/completions/hpct-query
%{_mandir}/man1/hpct-query.1.gz


%package results
Summary: HiPerConTracer Results Tool to process results files
Group: Applications/File
Requires: %{name}-common = %{version}-%{release}
Requires: %{name}-libuniversalimporter = %{version}-%{release}
Recommends: %{name} = %{version}-%{release}
Recommends: %{name}-viewer = %{version}-%{release}

%description results
High-Performance Connectivity Tracer (HiPerConTracer) is a Ping/Traceroute
measurement framework. HiPerConTracer denotes the actual measurement
tool. It performs regular Ping and Traceroute runs among sites, featuring:
multi-transport-protocol support (ICMP, UDP); multi-homing and parallelism
support; handling of load balancing in the network; multi-platform
support (currently Linux and FreeBSD); high-precision (nanoseconds)
timing support (Linux timestamping, both software and hardware); a
library (shared/static) to integrate measurement functionality into other
software (libhipercontracer); open source and written in a performance-
and portability-focused programming language (C++) with only limited
dependencies.
Furthermore, the HiPerConTracer Framework furthermore provides additional
tools for helping to obtain, process, collect, store, and retrieve
measurement data: HiPerConTracer Viewer Tool for displaying the contents
of results files; Results Tool for merging and converting results files,
e.g. to create a Comma-Separated Value (CSV) file; Sync Tool for copying data
from a measurement node (vantage point) to a remote HiPerConTracer Collector
server (via RSync/SSH); Reverse Tunnel Tool for maintaining a reverse SSH
tunnel from a remote measurement node to a HiPerConTracer Collector server;
Collector/Node Tools for simplifying the setup of HiPerConTracer Nodes and a
HiPerConTracer Collector server; Trigger Tool for triggering HiPerConTracer
measurements in the reverse direction; Importer Tool for storing measurement
data from results files into SQL or NoSQL databases. Currently, database
backends for MariaDB/MySQL PostgreSQL, MongoDB) are provided; Query
Tool for querying data from a database and storing it into a results
file; Database Shell as simple command-line front-end for the underlying
database backends; Database Tools with some helper scripts to e.g. to join
HiPerConTracer database configurations into an existing DBeaver (a popular
SQL database GUI application) configuration; UDP Echo Server as UDP Echo
(RFC 862) protocol endpoint; Wireshark dissector for HiPerConTracer packets.
This package contains the HiPerConTracer Results Tool to process
HiPerConTracer results files, particularly for converting them to CSV files
for reading them into spreadsheets, analysis tools, etc.

%files results
%{_bindir}/hpct-results
%{_bindir}/pipe-checksum
%{_datadir}/bash-completion/completions/hpct-results
%{_datadir}/bash-completion/completions/pipe-checksum
%{_mandir}/man1/hpct-results.1.gz
%{_mandir}/man1/pipe-checksum.1.gz


%package viewer
Summary: HiPerConTracer Viewer Tool to display results files
Group: Applications/File
BuildArch: noarch
Requires: %{name}-common = %{version}-%{release}
Requires: %{name}-libuniversalimporter = %{version}-%{release}
Requires: bzip2
Requires: gzip
Requires: less
Requires: xz
Requires: zstd
Recommends: %{name} = %{version}-%{release}
Recommends: %{name}-results = %{version}-%{release}

%description viewer
High-Performance Connectivity Tracer (HiPerConTracer) is a Ping/Traceroute
measurement framework. HiPerConTracer denotes the actual measurement
tool. It performs regular Ping and Traceroute runs among sites, featuring:
multi-transport-protocol support (ICMP, UDP); multi-homing and parallelism
support; handling of load balancing in the network; multi-platform
support (currently Linux and FreeBSD); high-precision (nanoseconds)
timing support (Linux timestamping, both software and hardware); a
library (shared/static) to integrate measurement functionality into other
software (libhipercontracer); open source and written in a performance-
and portability-focused programming language (C++) with only limited
dependencies.
Furthermore, the HiPerConTracer Framework furthermore provides additional
tools for helping to obtain, process, collect, store, and retrieve
measurement data: HiPerConTracer Viewer Tool for displaying the contents
of results files; Results Tool for merging and converting results files,
e.g. to create a Comma-Separated Value (CSV) file; Sync Tool for copying data
from a measurement node (vantage point) to a remote HiPerConTracer Collector
server (via RSync/SSH); Reverse Tunnel Tool for maintaining a reverse SSH
tunnel from a remote measurement node to a HiPerConTracer Collector server;
Collector/Node Tools for simplifying the setup of HiPerConTracer Nodes and a
HiPerConTracer Collector server; Trigger Tool for triggering HiPerConTracer
measurements in the reverse direction; Importer Tool for storing measurement
data from results files into SQL or NoSQL databases. Currently, database
backends for MariaDB/MySQL PostgreSQL, MongoDB) are provided; Query
Tool for querying data from a database and storing it into a results
file; Database Shell as simple command-line front-end for the underlying
database backends; Database Tools with some helper scripts to e.g. to join
HiPerConTracer database configurations into an existing DBeaver (a popular
SQL database GUI application) configuration; UDP Echo Server as UDP Echo
(RFC 862) protocol endpoint; Wireshark dissector for HiPerConTracer packets.
This package contains the HiPerConTracer Viewer Tool to display
HiPerConTracer results files.

%files viewer
%{_bindir}/hpct-viewer
%{_datadir}/applications/hpct-viewer.desktop
%{_datadir}/bash-completion/completions/hpct-viewer
%{_mandir}/man1/hpct-viewer.1.gz


%package udp-echo-server
Summary: HiPerConTracer UDP Echo server for responding to UDP Pings
Group: Applications/Internet
Recommends: %{name} = %{version}-%{release}

%description udp-echo-server
High-Performance Connectivity Tracer (HiPerConTracer) is a Ping/Traceroute
measurement framework. HiPerConTracer denotes the actual measurement
tool. It performs regular Ping and Traceroute runs among sites, featuring:
multi-transport-protocol support (ICMP, UDP); multi-homing and parallelism
support; handling of load balancing in the network; multi-platform
support (currently Linux and FreeBSD); high-precision (nanoseconds)
timing support (Linux timestamping, both software and hardware); a
library (shared/static) to integrate measurement functionality into other
software (libhipercontracer); open source and written in a performance-
and portability-focused programming language (C++) with only limited
dependencies.
Furthermore, the HiPerConTracer Framework furthermore provides additional
tools for helping to obtain, process, collect, store, and retrieve
measurement data: HiPerConTracer Viewer Tool for displaying the contents
of results files; Results Tool for merging and converting results files,
e.g. to create a Comma-Separated Value (CSV) file; Sync Tool for copying data
from a measurement node (vantage point) to a remote HiPerConTracer Collector
server (via RSync/SSH); Reverse Tunnel Tool for maintaining a reverse SSH
tunnel from a remote measurement node to a HiPerConTracer Collector server;
Collector/Node Tools for simplifying the setup of HiPerConTracer Nodes and a
HiPerConTracer Collector server; Trigger Tool for triggering HiPerConTracer
measurements in the reverse direction; Importer Tool for storing measurement
data from results files into SQL or NoSQL databases. Currently, database
backends for MariaDB/MySQL PostgreSQL, MongoDB) are provided; Query
Tool for querying data from a database and storing it into a results
file; Database Shell as simple command-line front-end for the underlying
database backends; Database Tools with some helper scripts to e.g. to join
HiPerConTracer database configurations into an existing DBeaver (a popular
SQL database GUI application) configuration; UDP Echo Server as UDP Echo
(RFC 862) protocol endpoint; Wireshark dissector for HiPerConTracer packets.
This package contains a simple UDP Echo server to respond to UDP Pings.

%files udp-echo-server
%{_bindir}/udp-echo-server
%{_datadir}/bash-completion/completions/udp-echo-server
%{_mandir}/man1/udp-echo-server.1.gz
%{_sysconfdir}/hipercontracer/udp-echo-server.conf
%{_prefix}/lib/systemd/system/udp-echo-server.service


%package dbshell
Summary: HiPerConTracer Database Shell for access testing to a database
Group: Applications/Database
BuildArch: noarch
Recommends: %{name} = %{version}-%{release}
Recommends: %{name}-dbeaver-tools = %{version}-%{release}
Recommends: (mariadb or mysql)
Recommends: mongodb-mongosh
Recommends: postgresql
Recommends: pwgen

%description dbshell
High-Performance Connectivity Tracer (HiPerConTracer) is a Ping/Traceroute
measurement framework. HiPerConTracer denotes the actual measurement
tool. It performs regular Ping and Traceroute runs among sites, featuring:
multi-transport-protocol support (ICMP, UDP); multi-homing and parallelism
support; handling of load balancing in the network; multi-platform
support (currently Linux and FreeBSD); high-precision (nanoseconds)
timing support (Linux timestamping, both software and hardware); a
library (shared/static) to integrate measurement functionality into other
software (libhipercontracer); open source and written in a performance-
and portability-focused programming language (C++) with only limited
dependencies.
Furthermore, the HiPerConTracer Framework furthermore provides additional
tools for helping to obtain, process, collect, store, and retrieve
measurement data: HiPerConTracer Viewer Tool for displaying the contents
of results files; Results Tool for merging and converting results files,
e.g. to create a Comma-Separated Value (CSV) file; Sync Tool for copying data
from a measurement node (vantage point) to a remote HiPerConTracer Collector
server (via RSync/SSH); Reverse Tunnel Tool for maintaining a reverse SSH
tunnel from a remote measurement node to a HiPerConTracer Collector server;
Collector/Node Tools for simplifying the setup of HiPerConTracer Nodes and a
HiPerConTracer Collector server; Trigger Tool for triggering HiPerConTracer
measurements in the reverse direction; Importer Tool for storing measurement
data from results files into SQL or NoSQL databases. Currently, database
backends for MariaDB/MySQL PostgreSQL, MongoDB) are provided; Query
Tool for querying data from a database and storing it into a results
file; Database Shell as simple command-line front-end for the underlying
database backends; Database Tools with some helper scripts to e.g. to join
HiPerConTracer database configurations into an existing DBeaver (a popular
SQL database GUI application) configuration; UDP Echo Server as UDP Echo
(RFC 862) protocol endpoint; Wireshark dissector for HiPerConTracer packets.
This package contains a simple tool to start a database shell, based on the
settings from a given database configuration file. It is mainly intended to
test database access using the configuration files for HiPerConTracer Importer
and HiPerConTracer Query Tool.

%files dbshell
%{_bindir}/dbshell
%{_datadir}/bash-completion/completions/dbshell
%{_mandir}/man1/dbshell.1.gz


%package dbeaver-tools
Summary: HiPerConTracer DBeaver Tools for configuring access to databases
Group: Applications/Database
BuildArch: noarch
Recommends: %{name}-dbshell = %{version}-%{release}
Requires: jq
Requires: openssl

%description dbeaver-tools
High-Performance Connectivity Tracer (HiPerConTracer) is a Ping/Traceroute
measurement framework. HiPerConTracer denotes the actual measurement
tool. It performs regular Ping and Traceroute runs among sites, featuring:
multi-transport-protocol support (ICMP, UDP); multi-homing and parallelism
support; handling of load balancing in the network; multi-platform
support (currently Linux and FreeBSD); high-precision (nanoseconds)
timing support (Linux timestamping, both software and hardware); a
library (shared/static) to integrate measurement functionality into other
software (libhipercontracer); open source and written in a performance-
and portability-focused programming language (C++) with only limited
dependencies.
Furthermore, the HiPerConTracer Framework furthermore provides additional
tools for helping to obtain, process, collect, store, and retrieve
measurement data: HiPerConTracer Viewer Tool for displaying the contents
of results files; Results Tool for merging and converting results files,
e.g. to create a Comma-Separated Value (CSV) file; Sync Tool for copying data
from a measurement node (vantage point) to a remote HiPerConTracer Collector
server (via RSync/SSH); Reverse Tunnel Tool for maintaining a reverse SSH
tunnel from a remote measurement node to a HiPerConTracer Collector server;
Collector/Node Tools for simplifying the setup of HiPerConTracer Nodes and a
HiPerConTracer Collector server; Trigger Tool for triggering HiPerConTracer
measurements in the reverse direction; Importer Tool for storing measurement
data from results files into SQL or NoSQL databases. Currently, database
backends for MariaDB/MySQL PostgreSQL, MongoDB) are provided; Query
Tool for querying data from a database and storing it into a results
file; Database Shell as simple command-line front-end for the underlying
database backends; Database Tools with some helper scripts to e.g. to join
HiPerConTracer database configurations into an existing DBeaver (a popular
SQL database GUI application) configuration; UDP Echo Server as UDP Echo
(RFC 862) protocol endpoint; Wireshark dissector for HiPerConTracer packets.
This package contains helper scripts to merge HiPerConTracer database
configurations into DBeaver configurations, for maintaining databases
in DBeaver.

%files dbeaver-tools
%{_bindir}/decrypt-dbeaver-configuration
%{_bindir}/encrypt-dbeaver-configuration
%{_bindir}/make-dbeaver-configuration
%{_mandir}/man1/decrypt-dbeaver-configuration.1.gz
%{_mandir}/man1/encrypt-dbeaver-configuration.1.gz
%{_mandir}/man1/make-dbeaver-configuration.1.gz


%package all
Summary: HiPerConTracer meta-package for all tools of the framework
Group: Applications/Database
BuildArch: noarch
Requires: %{name} = %{version}-%{release}
Requires: %{name}-collector = %{version}-%{release}
Requires: %{name}-dbeaver-tools = %{version}-%{release}
Requires: %{name}-dbshell = %{version}-%{release}
Requires: %{name}-importer = %{version}-%{release}
Requires: %{name}-node = %{version}-%{release}
Requires: %{name}-query = %{version}-%{release}
Requires: %{name}-results = %{version}-%{release}
Requires: %{name}-sync = %{version}-%{release}
Requires: %{name}-trigger = %{version}-%{release}
Requires: %{name}-udp-echo-server = %{version}-%{release}
Requires: %{name}-viewer = %{version}-%{release}

%description all
High-Performance Connectivity Tracer (HiPerConTracer) is a Ping/Traceroute
measurement framework. HiPerConTracer denotes the actual measurement
tool. It performs regular Ping and Traceroute runs among sites, featuring:
multi-transport-protocol support (ICMP, UDP); multi-homing and parallelism
support; handling of load balancing in the network; multi-platform
support (currently Linux and FreeBSD); high-precision (nanoseconds)
timing support (Linux timestamping, both software and hardware); a
library (shared/static) to integrate measurement functionality into other
software (libhipercontracer); open source and written in a performance-
and portability-focused programming language (C++) with only limited
dependencies.
Furthermore, the HiPerConTracer Framework furthermore provides additional
tools for helping to obtain, process, collect, store, and retrieve
measurement data: HiPerConTracer Viewer Tool for displaying the contents
of results files; Results Tool for merging and converting results files,
e.g. to create a Comma-Separated Value (CSV) file; Sync Tool for copying data
from a measurement node (vantage point) to a remote HiPerConTracer Collector
server (via RSync/SSH); Reverse Tunnel Tool for maintaining a reverse SSH
tunnel from a remote measurement node to a HiPerConTracer Collector server;
Collector/Node Tools for simplifying the setup of HiPerConTracer Nodes and a
HiPerConTracer Collector server; Trigger Tool for triggering HiPerConTracer
measurements in the reverse direction; Importer Tool for storing measurement
data from results files into SQL or NoSQL databases. Currently, database
backends for MariaDB/MySQL PostgreSQL, MongoDB) are provided; Query
Tool for querying data from a database and storing it into a results
file; Database Shell as simple command-line front-end for the underlying
database backends; Database Tools with some helper scripts to e.g. to join
HiPerConTracer database configurations into an existing DBeaver (a popular
SQL database GUI application) configuration; UDP Echo Server as UDP Echo
(RFC 862) protocol endpoint; Wireshark dissector for HiPerConTracer packets.
This metapackage installs all sub-packages of the HiPerConTracer Framework.

%files all


%changelog
<<<<<<< HEAD
* Tue Apr 15 2025 Thomas Dreibholz <dreibh@simula.no> - 2.1.0~rc0
=======
* Thu Jun 05 2025 Thomas Dreibholz <dreibh@simula.no> - 2.0.17
>>>>>>> dae5c0e4
- New upstream release.
* Wed May 14 2025 Thomas Dreibholz <dreibh@simula.no> - 2.0.16
- New upstream release.
* Mon May 12 2025 Thomas Dreibholz <dreibh@simula.no> - 2.0.15
- New upstream release.
* Sun Apr 27 2025 Thomas Dreibholz <dreibh@simula.no> - 2.0.14
- New upstream release.
* Wed Apr 16 2025 Thomas Dreibholz <dreibh@simula.no> - 2.0.13
- New upstream release.
* Tue Apr 15 2025 Thomas Dreibholz <dreibh@simula.no> - 2.0.12
- New upstream release.
* Fri Apr 11 2025 Thomas Dreibholz <dreibh@simula.no> - 2.0.11
- New upstream release.
* Thu Apr 10 2025 Thomas Dreibholz <dreibh@simula.no> - 2.0.10
- New upstream release.
* Tue Apr 08 2025 Thomas Dreibholz <dreibh@simula.no> - 2.0.9
- New upstream release.
* Fri Apr 04 2025 Thomas Dreibholz <dreibh@simula.no> - 2.0.8
- New upstream release.
* Thu Apr 03 2025 Thomas Dreibholz <dreibh@simula.no> - 2.0.7
- New upstream release.
* Mon Mar 31 2025 Thomas Dreibholz <dreibh@simula.no> - 2.0.6
- New upstream release.
* Mon Feb 17 2025 Thomas Dreibholz <dreibh@simula.no> - 2.0.5
- New upstream release.
* Sun Feb 16 2025 Thomas Dreibholz <dreibh@simula.no> - 2.0.4
- New upstream release.
* Sun Feb 16 2025 Thomas Dreibholz <dreibh@simula.no> - 2.0.3
- New upstream release.
* Wed Jan 29 2025 Thomas Dreibholz <dreibh@simula.no> - 2.0.2
- New upstream release.
* Tue Jan 28 2025 Thomas Dreibholz <dreibh@simula.no> - 2.0.1
- New upstream release.
* Fri Dec 20 2024 Thomas Dreibholz <dreibh@simula.no> - 2.0.0
- New upstream release.
* Wed Dec 06 2023 Thomas Dreibholz <thomas.dreibholz@gmail.com> - 1.6.10
- New upstream release.
* Thu Sep 21 2023 Thomas Dreibholz <thomas.dreibholz@gmail.com> - 1.6.9
- New upstream release.
* Tue Apr 18 2023 Thomas Dreibholz <thomas.dreibholz@gmail.com> - 1.6.8
- New upstream release.
* Sun Jan 22 2023 Thomas Dreibholz <thomas.dreibholz@gmail.com> - 1.6.7
- New upstream release.
* Sun Sep 11 2022 Thomas Dreibholz <dreibh@iem.uni-due.de> - 1.6.6
- New upstream release.
* Wed Feb 16 2022 Thomas Dreibholz <dreibh@iem.uni-due.de> - 1.6.5
- New upstream release.
* Fri Dec 03 2021 Thomas Dreibholz <dreibh@iem.uni-due.de> - 1.6.4
- New upstream release.
* Mon Nov 08 2021 Thomas Dreibholz <dreibh@iem.uni-due.de> - 1.6.3
- New upstream release.
* Wed Nov 03 2021 Thomas Dreibholz <dreibh@iem.uni-due.de> - 1.6.2
- New upstream release.
* Wed Sep 01 2021 Thomas Dreibholz <dreibh@iem.uni-due.de> - 1.6.1
- New upstream release.
* Mon May 03 2021 Thomas Dreibholz <dreibh@iem.uni-due.de> - 1.6.0
- New upstream release.
* Sat Mar 06 2021 Thomas Dreibholz <dreibh@iem.uni-due.de> - 1.5.0
- New upstream release.
* Wed Nov 18 2020 Thomas Dreibholz <dreibh@iem.uni-due.de> - 1.4.12
- New upstream release.
* Sat Nov 14 2020 Thomas Dreibholz <dreibh@iem.uni-due.de> - 1.4.11
- New upstream release.
* Fri Nov 13 2020 Thomas Dreibholz <dreibh@iem.uni-due.de> - 1.4.10
- New upstream release.
* Tue Apr 28 2020 Thomas Dreibholz <dreibh@iem.uni-due.de> - 1.4.9
- New upstream release.
* Fri Apr 24 2020 Thomas Dreibholz <dreibh@iem.uni-due.de> - 1.4.8
- New upstream release.
* Fri Feb 07 2020 Thomas Dreibholz <dreibh@iem.uni-due.de> - 1.4.7
- New upstream release.
* Mon Aug 12 2019 Thomas Dreibholz <dreibh@iem.uni-due.de> - 1.4.6
- New upstream release.
* Wed Aug 07 2019 Thomas Dreibholz <dreibh@iem.uni-due.de> - 1.4.5
- New upstream release.
* Thu Aug 01 2019 Thomas Dreibholz <dreibh@iem.uni-due.de> - 1.4.4
- New upstream release.
* Wed Jul 31 2019 Thomas Dreibholz <dreibh@iem.uni-due.de> - 1.4.3
- New upstream release.
* Tue Jul 23 2019 Thomas Dreibholz <dreibh@iem.uni-due.de> - 1.4.2
- New upstream release.
* Thu Jul 11 2019 Thomas Dreibholz <dreibh@iem.uni-due.de> - 1.4.1
- New upstream release.
* Fri Jun 14 2019 Thomas Dreibholz <dreibh@iem.uni-due.de> - 1.4.0
- New upstream release.
* Thu Jun 13 2019 Thomas Dreibholz <dreibh@iem.uni-due.de> - 1.3.2
- New upstream release.
* Thu Jun 06 2019 Thomas Dreibholz <dreibh@iem.uni-due.de> - 1.3.1
- New upstream release.
* Tue May 21 2019 Thomas Dreibholz <dreibh@iem.uni-due.de> - 1.3.0
- New upstream release.
* Tue Feb 28 2017 Thomas Dreibholz <dreibh@iem.uni-due.de> - 1.1.0
- Created RPM package.<|MERGE_RESOLUTION|>--- conflicted
+++ resolved
@@ -1,9 +1,5 @@
 Name: hipercontracer
-<<<<<<< HEAD
-Version: 2.1.0~rc0
-=======
 Version: 2.0.17
->>>>>>> dae5c0e4
 Release: 1
 Summary: High-Performance Connectivity Tracer (HiPerConTracer)
 Group: Applications/Internet
@@ -1218,11 +1214,7 @@
 
 
 %changelog
-<<<<<<< HEAD
-* Tue Apr 15 2025 Thomas Dreibholz <dreibh@simula.no> - 2.1.0~rc0
-=======
 * Thu Jun 05 2025 Thomas Dreibholz <dreibh@simula.no> - 2.0.17
->>>>>>> dae5c0e4
 - New upstream release.
 * Wed May 14 2025 Thomas Dreibholz <dreibh@simula.no> - 2.0.16
 - New upstream release.
