--- conflicted
+++ resolved
@@ -155,23 +155,6 @@
    STRING(APPEND CMAKE_CXX_STANDARD_LIBRARIES " -latomic")
 ENDIF()
 
-<<<<<<< HEAD
-# ------ Check for "vla-cxx-extension" --------------------------
-CHECK_C_COMPILER_FLAG("-Wvla-cxx-extension -Werror" HAS_VLA_CXX_EXTENSION)
-IF (HAS_VLA_CXX_EXTENSION)
-   # Disable "vla-cxx-extension" warning:
-   SET(CMAKE_CXX_FLAGS "${CMAKE_CXX_FLAGS} -Wno-vla-cxx-extension")
-ENDIF()
-
-# ------ Check for "vla-cxx-extension" --------------------------
-CHECK_C_COMPILER_FLAG("-Wvla-cxx-extension -Werror" HAS_VLA_CXX_EXTENSION)
-IF (HAS_VLA_CXX_EXTENSION)
-   # Disable "vla-cxx-extension" warning:
-   SET(CMAKE_CXX_FLAGS "${CMAKE_CXX_FLAGS} -Wno-vla-cxx-extension")
-ENDIF()
-
-=======
->>>>>>> 39515f6f
 
 #############################################################################
 #### REQUIREMENTS                                                        ####
