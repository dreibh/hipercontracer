Source: hipercontracer
Section: net
Priority: optional
Maintainer: Thomas Dreibholz <dreibh@simula.no>
Homepage: https://www.iem.uni-due.de/~dreibh/hipercontracer
Build-Depends: debhelper (>= 7.0.50~),
               dh-python | python-support,
               libboost-date-time1.48-dev | libboost-date-time-dev (>= 1.48.0),
               libboost-filesystem1.48-dev | libboost-filesystem-dev (>= 1.48.0),
               libboost-iostreams1.48-dev | libboost-iostreams-dev (>= 1.48.0),
               libboost-system1.48-dev | libboost-system-dev (>= 1.48.0),
               libboost-thread1.48-dev | libboost-thread-dev (>= 1.48.0),
               libfile-fcntllock-perl,
<<<<<<< HEAD
               python3,
               python3-psycopg2
Standards-Version: 3.9.7
X-Python3-Version: >= 3.1
=======
               python-all,
               python-support,
               python3
Standards-Version: 3.9.6
>>>>>>> 9f387755

Package: hipercontracer
Architecture: any
Depends: ${misc:Depends},
         ${python:Depends},
         ${shlibs:Depends}
Recommends: python3,
            python3-geoip,
            python3-psycopg2,
            python3-urllib3
Description: High-Performance Connectivity Tracer (HiPerConTracer) is a
 ping/traceroute service. It performs regular ping and traceroute runs
 among sites and can export the results into an SQL database.<|MERGE_RESOLUTION|>--- conflicted
+++ resolved
@@ -11,17 +11,10 @@
                libboost-system1.48-dev | libboost-system-dev (>= 1.48.0),
                libboost-thread1.48-dev | libboost-thread-dev (>= 1.48.0),
                libfile-fcntllock-perl,
-<<<<<<< HEAD
                python3,
                python3-psycopg2
 Standards-Version: 3.9.7
 X-Python3-Version: >= 3.1
-=======
-               python-all,
-               python-support,
-               python3
-Standards-Version: 3.9.6
->>>>>>> 9f387755
 
 Package: hipercontracer
 Architecture: any
