<<<<<<< HEAD
hipercontracer (2.0.0~beta4-1ubuntu1) jammy; urgency=medium

  * New upstream release.

 -- Thomas Dreibholz <thomas.dreibholz@gmail.com>  Fri, 01 Dec 2023 10:24:34 +0100
=======
hipercontracer (1.6.10-1ubuntu1) jammy; urgency=medium

  * New upstream release.

 -- Thomas Dreibholz <thomas.dreibholz@gmail.com>  Wed, 06 Dec 2023 16:54:11 +0100
>>>>>>> c06ab142

hipercontracer (1.6.9-1ubuntu1) jammy; urgency=medium

  * New upstream release.

 -- Thomas Dreibholz <thomas.dreibholz@gmail.com>  Thu, 21 Sep 2023 17:13:31 +0200

hipercontracer (1.6.8-1ubuntu1) jammy; urgency=medium

  * New upstream release.
  * Build fix for recent BOOST versions (Closes: #1029783).

 -- Thomas Dreibholz <thomas.dreibholz@gmail.com>  Tue, 18 Apr 2023 21:09:46 +0200

hipercontracer (1.6.7-1ubuntu1) jammy; urgency=medium

  * New upstream release.
  * debian/control: Updated standards version to 4.6.2.

 -- Thomas Dreibholz <thomas.dreibholz@gmail.com>  Sun, 22 Jan 2023 22:44:08 +1100

hipercontracer (1.6.6-1ubuntu1) jammy; urgency=medium

  * New upstream release.
  * debian/control: Updated standards version to 4.6.1.

 -- Thomas Dreibholz <dreibh@iem.uni-due.de>  Sun, 11 Sep 2022 13:05:11 +0200

hipercontracer (1.6.5-1ubuntu1) jammy; urgency=medium

  * New upstream release.
  * CMakeLists.txt fix for reproducible Debian build (Closes: #1003995).

 -- Thomas Dreibholz <dreibh@iem.uni-due.de>  Wed, 16 Feb 2022 12:47:38 +0100

hipercontracer (1.6.4-1ubuntu1) jammy; urgency=medium

  * New upstream release.

 -- Thomas Dreibholz <dreibh@iem.uni-due.de>  Fri, 03 Dec 2021 20:02:54 +0100

hipercontracer (1.6.3-1ubuntu1) jammy; urgency=medium

  * New upstream release.
  * Closes: #997090 (ITP).

 -- Thomas Dreibholz <dreibh@iem.uni-due.de>  Mon, 08 Nov 2021 20:11:16 +0100

hipercontracer (1.6.2-1ubuntu1) jammy; urgency=medium

  * New upstream release.

 -- Thomas Dreibholz <dreibh@iem.uni-due.de>  Wed, 03 Nov 2021 22:56:10 +0100

hipercontracer (1.6.1-1ubuntu1) hirsute; urgency=medium

  * New upstream release.
  * debian/control: Updated standards version to 4.6.0.1.

 -- Thomas Dreibholz <dreibh@iem.uni-due.de>  Wed, 01 Sep 2021 11:07:55 +0200

hipercontracer (1.6.0-1ubuntu1) hirsute; urgency=medium

  * New upstream release.

 -- Thomas Dreibholz <dreibh@iem.uni-due.de>  Mon, 03 May 2021 14:48:43 +0200

hipercontracer (1.5.0-1ubuntu1) hirsute; urgency=medium

  * New upstream release.
  * debian/control: Updated standards version to 4.5.1.0.

 -- Thomas Dreibholz <dreibh@iem.uni-due.de>  Sat, 06 Mar 2021 23:41:18 +0100

hipercontracer (1.4.12-1ubuntu1) hirsute; urgency=medium

  * New upstream release.

 -- Thomas Dreibholz <dreibh@iem.uni-due.de>  Wed, 18 Nov 2020 14:48:14 +0100

hipercontracer (1.4.11-1ubuntu1) hirsute; urgency=medium

  * New upstream release.

 -- Thomas Dreibholz <dreibh@iem.uni-due.de>  Sat, 14 Nov 2020 15:38:40 +0100

hipercontracer (1.4.10-1ubuntu1) hirsute; urgency=medium

  * New upstream release.
  * debian/control: Updated standards version to 4.5.0.3.

 -- Thomas Dreibholz <dreibh@iem.uni-due.de>  Fri, 13 Nov 2020 19:00:02 +0100

hipercontracer (1.4.9-1ubuntu1) focal; urgency=medium

  * New upstream release.

 -- Thomas Dreibholz <dreibh@iem.uni-due.de>  Tue, 28 Apr 2020 12:15:42 +0200

hipercontracer (1.4.8-1ubuntu1) focal; urgency=medium

  * New upstream release.
  * debian/control: Updated standards version to 4.5.0.1.

 -- Thomas Dreibholz <dreibh@iem.uni-due.de>  Fri, 24 Apr 2020 12:38:46 +0200

hipercontracer (1.4.7-1ubuntu1) focal; urgency=medium

  * New upstream release.
  * debian/control: Updated standards version to 4.5.0.0.

 -- Thomas Dreibholz <dreibh@iem.uni-due.de>  Fri, 07 Feb 2020 13:21:55 +0100

hipercontracer (1.4.6-1ubuntu1) eoan; urgency=medium

  * New upstream release.

 -- Thomas Dreibholz <dreibh@iem.uni-due.de>  Mon, 12 Aug 2019 13:25:07 +0200

hipercontracer (1.4.5-1ubuntu1) eoan; urgency=medium

  * New upstream release.
  * debian/control: Updated standards version to 4.4.0.1.

 -- Thomas Dreibholz <dreibh@iem.uni-due.de>  Wed, 07 Aug 2019 17:40:55 +0200

hipercontracer (1.4.4-1ubuntu1) disco; urgency=medium

  * New upstream release.

 -- Thomas Dreibholz <dreibh@iem.uni-due.de>  Thu, 01 Aug 2019 11:22:30 +0200

hipercontracer (1.4.3-1ubuntu1) disco; urgency=medium

  * New upstream release.

 -- Thomas Dreibholz <dreibh@iem.uni-due.de>  Wed, 31 Jul 2019 16:29:53 +0200

hipercontracer (1.4.2-1ubuntu1) disco; urgency=medium

  * New upstream release.

 -- Thomas Dreibholz <dreibh@iem.uni-due.de>  Tue, 23 Jul 2019 11:32:12 +0200

hipercontracer (1.4.1-1ubuntu1) disco; urgency=medium

  * New upstream release.

 -- Thomas Dreibholz <dreibh@iem.uni-due.de>  Wed, 10 Jul 2019 16:27:57 +0200

hipercontracer (1.4.0-1ubuntu1) disco; urgency=medium

  * New upstream release.

 -- Thomas Dreibholz <dreibh@iem.uni-due.de>  Fri, 14 Jun 2019 13:12:41 +0200

hipercontracer (1.3.2-1ubuntu1) disco; urgency=medium

  * New upstream release.

 -- Thomas Dreibholz <dreibh@iem.uni-due.de>  Thu, 13 Jun 2019 11:57:01 +0200

hipercontracer (1.3.1-1ubuntu1) disco; urgency=medium

  * New upstream release.

 -- Thomas Dreibholz <dreibh@iem.uni-due.de>  Thu, 06 Jun 2019 14:31:01 +0200

hipercontracer (1.3.0-1ubuntu1) disco; urgency=medium

  * New upstream version.
  * debian/control: updated standards version.

 -- Thomas Dreibholz <dreibh@iem.uni-due.de>  Tue, 19 Feb 2019 08:08:08 +0200

hipercontracer (1.2.1-1ubuntu1) cosmic; urgency=medium

  * New upstream version.
  * debian/upstream/metadata: added metadata file.
  * debian/tests/control: added tests control file.

 -- Thomas Dreibholz <dreibh@iem.uni-due.de>  Wed, 17 Oct 2018 08:08:08 +0200

hipercontracer (1.2.0-1ubuntu1) cosmic; urgency=medium

  * New upstream version.
  * debian/control: Dependency fixes.
  * debian/hipercontracer.postinst: Added missing #DEBHELPER# tag.

 -- Thomas Dreibholz <dreibh@iem.uni-due.de>  Mon, 11 Jun 2018 08:08:08 +0200

hipercontracer (1.1.4-1ubuntu1) bionic; urgency=medium

  * New upstream version.

 -- Thomas Dreibholz <dreibh@iem.uni-due.de>  Wed, 22 Nov 2017 08:08:08 +0200

hipercontracer (1.1.3-1ubuntu1) bionic; urgency=medium

  * New upstream version.

 -- Thomas Dreibholz <dreibh@iem.uni-due.de>  Mon, 20 Nov 2017 08:08:08 +0200

hipercontracer (1.1.2-1ubuntu1) bionic; urgency=medium

  * New upstream version.

 -- Thomas Dreibholz <dreibh@iem.uni-due.de>  Sun, 05 Nov 2017 08:08:08 +0200

hipercontracer (1.1.1-1ubuntu1) zesty; urgency=medium

  * New upstream version.

 -- Thomas Dreibholz <dreibh@iem.uni-due.de>  Wed, 09 Aug 2017 08:08:08 +0200

hipercontracer (1.1.0-1ubuntu1) zesty; urgency=medium

  * New upstream version.

 -- Thomas Dreibholz <dreibh@iem.uni-due.de>  Wed, 01 Mar 2017 08:08:08 +0200

hipercontracer (1.0.2-1ubuntu1) zesty; urgency=medium

  * New upstream version.

 -- Thomas Dreibholz <dreibh@iem.uni-due.de>  Thu, 10 Nov 2016 08:08:08 +0200

hipercontracer (1.0.1-1ubuntu1) zesty; urgency=medium

  * New upstream version.

 -- Thomas Dreibholz <dreibh@iem.uni-due.de>  Thu, 10 Nov 2016 08:08:08 +0200

hipercontracer (1.0.0-1ubuntu1) zesty; urgency=medium

  * New upstream version.

 -- Thomas Dreibholz <dreibh@iem.uni-due.de>  Mon, 31 Oct 2016 08:08:08 +0200

hipercontracer (0.9.1-1ubuntu1) xenial; urgency=low

  * New upstream version.

 -- Thomas Dreibholz <dreibh@iem.uni-due.de>  Mon, 15 Feb 2016 08:08:08 +0200

hipercontracer (0.9.0-1ubuntu1) precise; urgency=low

  * Initial package version.

 -- Thomas Dreibholz <dreibh@iem.uni-due.de>  Mon, 21 Dec 2015 11:11:11 +0200<|MERGE_RESOLUTION|>--- conflicted
+++ resolved
@@ -1,16 +1,14 @@
-<<<<<<< HEAD
 hipercontracer (2.0.0~beta4-1ubuntu1) jammy; urgency=medium
 
   * New upstream release.
 
  -- Thomas Dreibholz <thomas.dreibholz@gmail.com>  Fri, 01 Dec 2023 10:24:34 +0100
-=======
+
 hipercontracer (1.6.10-1ubuntu1) jammy; urgency=medium
 
   * New upstream release.
 
  -- Thomas Dreibholz <thomas.dreibholz@gmail.com>  Wed, 06 Dec 2023 16:54:11 +0100
->>>>>>> c06ab142
 
 hipercontracer (1.6.9-1ubuntu1) jammy; urgency=medium
 
