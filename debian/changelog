--- conflicted
+++ resolved
@@ -1,16 +1,14 @@
-<<<<<<< HEAD
-hipercontracer (2.1.0-1ubuntu1) noble; urgency=medium
+hipercontracer (2.1.0~rc0-1ubuntu1) noble; urgency=medium
 
   * New upstream release.
 
  -- Thomas Dreibholz <dreibh@simula.no>  Tue, 15 Apr 2025 13:58:00 +0200
-=======
+
 hipercontracer (2.0.15-1ubuntu1) noble; urgency=medium
 
   * New upstream release.
 
  -- Thomas Dreibholz <dreibh@simula.no>  Mon, 12 May 2025 22:50:03 +0200
->>>>>>> d849e096
 
 hipercontracer (2.0.14-1ubuntu1) noble; urgency=medium
 
@@ -23,7 +21,6 @@
   * New upstream release.
 
  -- Thomas Dreibholz <dreibh@simula.no>  Wed, 16 Apr 2025 08:52:12 +0200
->>>>>>> master
 
 hipercontracer (2.0.12-1ubuntu1) noble; urgency=medium
 
