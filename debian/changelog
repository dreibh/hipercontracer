<<<<<<< HEAD
hipercontracer (2.1.0~rc0-1ubuntu1) noble; urgency=medium

  * New upstream release.

 -- Thomas Dreibholz <dreibh@simula.no>  Tue, 15 Apr 2025 13:58:00 +0200
=======
hipercontracer (2.0.16-1ubuntu1) noble; urgency=medium

  * New upstream release.

 -- Thomas Dreibholz <dreibh@simula.no>  Wed, 14 May 2025 11:44:51 +0200
>>>>>>> 31ca25fd

hipercontracer (2.0.15-1ubuntu1) noble; urgency=medium

  * New upstream release.

 -- Thomas Dreibholz <dreibh@simula.no>  Mon, 12 May 2025 22:50:03 +0200

hipercontracer (2.0.14-1ubuntu1) noble; urgency=medium

  * New upstream release.

 -- Thomas Dreibholz <dreibh@simula.no>  Sun, 27 Apr 2025 20:49:05 +0200

hipercontracer (2.0.13-1ubuntu1) noble; urgency=medium

  * New upstream release.

 -- Thomas Dreibholz <dreibh@simula.no>  Wed, 16 Apr 2025 08:52:12 +0200

hipercontracer (2.0.12-1ubuntu1) noble; urgency=medium

  * New upstream release.

 -- Thomas Dreibholz <dreibh@simula.no>  Tue, 15 Apr 2025 13:00:16 +0200

hipercontracer (2.0.11-1ubuntu1) noble; urgency=medium

  * New upstream release.

 -- Thomas Dreibholz <dreibh@simula.no>  Fri, 11 Apr 2025 16:19:44 +0200

hipercontracer (2.0.10-1ubuntu1) noble; urgency=medium

  * New upstream release.

 -- Thomas Dreibholz <dreibh@simula.no>  Thu, 10 Apr 2025 11:39:30 +0200

hipercontracer (2.0.9-1ubuntu1) noble; urgency=medium

  * New upstream release.

 -- Thomas Dreibholz <dreibh@simula.no>  Tue, 08 Apr 2025 17:38:09 +0200

hipercontracer (2.0.8-1ubuntu1) noble; urgency=medium

  * New upstream release.

 -- Thomas Dreibholz <dreibh@simula.no>  Fri, 04 Apr 2025 16:04:12 +0200

hipercontracer (2.0.7-1ubuntu1) noble; urgency=medium

  * New upstream release.
  * debian/control: Updated standards version to 4.7.2.

 -- Thomas Dreibholz <dreibh@simula.no>  Thu, 03 Apr 2025 11:51:36 +0200

hipercontracer (2.0.6-1ubuntu1) noble; urgency=medium

  * New upstream release.
  * debian/control: Updated standards version to 4.7.1.

 -- Thomas Dreibholz <dreibh@simula.no>  Mon, 31 Mar 2025 15:51:05 +0200

hipercontracer (2.0.5-1ubuntu1) noble; urgency=medium

  * New upstream release.

 -- Thomas Dreibholz <dreibh@simula.no>  Mon, 17 Feb 2025 19:14:51 +0100

hipercontracer (2.0.4-1ubuntu1) noble; urgency=medium

  * New upstream release.

 -- Thomas Dreibholz <dreibh@simula.no>  Sun, 16 Feb 2025 11:52:23 +0100

hipercontracer (2.0.3-1ubuntu1) noble; urgency=medium

  * New upstream release.

 -- Thomas Dreibholz <dreibh@simula.no>  Sun, 16 Feb 2025 11:00:11 +0100

hipercontracer (2.0.2-1ubuntu1) noble; urgency=medium

  * New upstream release.

 -- Thomas Dreibholz <dreibh@simula.no>  Wed, 29 Jan 2025 16:34:39 +0100

hipercontracer (2.0.1-1ubuntu1) noble; urgency=medium

  * New upstream release.

 -- Thomas Dreibholz <dreibh@simula.no>  Tue, 28 Jan 2025 16:41:15 +0100

hipercontracer (2.0.0-1ubuntu1) noble; urgency=medium

  * New upstream release.

 -- Thomas Dreibholz <dreibh@simula.no>  Fri, 20 Dec 2024 13:37:08 +0100

hipercontracer (1.6.10-1ubuntu1) jammy; urgency=medium

  * New upstream release.

 -- Thomas Dreibholz <thomas.dreibholz@gmail.com>  Wed, 06 Dec 2023 16:54:11 +0100

hipercontracer (1.6.9-1ubuntu1) jammy; urgency=medium

  * New upstream release.

 -- Thomas Dreibholz <thomas.dreibholz@gmail.com>  Thu, 21 Sep 2023 17:13:31 +0200

hipercontracer (1.6.8-1ubuntu1) jammy; urgency=medium

  * New upstream release.
  * Build fix for recent BOOST versions (Closes: #1029783).

 -- Thomas Dreibholz <thomas.dreibholz@gmail.com>  Tue, 18 Apr 2023 21:09:46 +0200

hipercontracer (1.6.7-1ubuntu1) jammy; urgency=medium

  * New upstream release.
  * debian/control: Updated standards version to 4.6.2.

 -- Thomas Dreibholz <thomas.dreibholz@gmail.com>  Sun, 22 Jan 2023 22:44:08 +1100

hipercontracer (1.6.6-1ubuntu1) jammy; urgency=medium

  * New upstream release.
  * debian/control: Updated standards version to 4.6.1.

 -- Thomas Dreibholz <dreibh@iem.uni-due.de>  Sun, 11 Sep 2022 13:05:11 +0200

hipercontracer (1.6.5-1ubuntu1) jammy; urgency=medium

  * New upstream release.
  * CMakeLists.txt fix for reproducible Debian build (Closes: #1003995).

 -- Thomas Dreibholz <dreibh@iem.uni-due.de>  Wed, 16 Feb 2022 12:47:38 +0100

hipercontracer (1.6.4-1ubuntu1) jammy; urgency=medium

  * New upstream release.

 -- Thomas Dreibholz <dreibh@iem.uni-due.de>  Fri, 03 Dec 2021 20:02:54 +0100

hipercontracer (1.6.3-1ubuntu1) jammy; urgency=medium

  * New upstream release.
  * Closes: #997090 (ITP).

 -- Thomas Dreibholz <dreibh@iem.uni-due.de>  Mon, 08 Nov 2021 20:11:16 +0100

hipercontracer (1.6.2-1ubuntu1) jammy; urgency=medium

  * New upstream release.

 -- Thomas Dreibholz <dreibh@iem.uni-due.de>  Wed, 03 Nov 2021 22:56:10 +0100

hipercontracer (1.6.1-1ubuntu1) hirsute; urgency=medium

  * New upstream release.
  * debian/control: Updated standards version to 4.6.0.1.

 -- Thomas Dreibholz <dreibh@iem.uni-due.de>  Wed, 01 Sep 2021 11:07:55 +0200

hipercontracer (1.6.0-1ubuntu1) hirsute; urgency=medium

  * New upstream release.

 -- Thomas Dreibholz <dreibh@iem.uni-due.de>  Mon, 03 May 2021 14:48:43 +0200

hipercontracer (1.5.0-1ubuntu1) hirsute; urgency=medium

  * New upstream release.
  * debian/control: Updated standards version to 4.5.1.0.

 -- Thomas Dreibholz <dreibh@iem.uni-due.de>  Sat, 06 Mar 2021 23:41:18 +0100

hipercontracer (1.4.12-1ubuntu1) hirsute; urgency=medium

  * New upstream release.

 -- Thomas Dreibholz <dreibh@iem.uni-due.de>  Wed, 18 Nov 2020 14:48:14 +0100

hipercontracer (1.4.11-1ubuntu1) hirsute; urgency=medium

  * New upstream release.

 -- Thomas Dreibholz <dreibh@iem.uni-due.de>  Sat, 14 Nov 2020 15:38:40 +0100

hipercontracer (1.4.10-1ubuntu1) hirsute; urgency=medium

  * New upstream release.
  * debian/control: Updated standards version to 4.5.0.3.

 -- Thomas Dreibholz <dreibh@iem.uni-due.de>  Fri, 13 Nov 2020 19:00:02 +0100

hipercontracer (1.4.9-1ubuntu1) focal; urgency=medium

  * New upstream release.

 -- Thomas Dreibholz <dreibh@iem.uni-due.de>  Tue, 28 Apr 2020 12:15:42 +0200

hipercontracer (1.4.8-1ubuntu1) focal; urgency=medium

  * New upstream release.
  * debian/control: Updated standards version to 4.5.0.1.

 -- Thomas Dreibholz <dreibh@iem.uni-due.de>  Fri, 24 Apr 2020 12:38:46 +0200

hipercontracer (1.4.7-1ubuntu1) focal; urgency=medium

  * New upstream release.
  * debian/control: Updated standards version to 4.5.0.0.

 -- Thomas Dreibholz <dreibh@iem.uni-due.de>  Fri, 07 Feb 2020 13:21:55 +0100

hipercontracer (1.4.6-1ubuntu1) eoan; urgency=medium

  * New upstream release.

 -- Thomas Dreibholz <dreibh@iem.uni-due.de>  Mon, 12 Aug 2019 13:25:07 +0200

hipercontracer (1.4.5-1ubuntu1) eoan; urgency=medium

  * New upstream release.
  * debian/control: Updated standards version to 4.4.0.1.

 -- Thomas Dreibholz <dreibh@iem.uni-due.de>  Wed, 07 Aug 2019 17:40:55 +0200

hipercontracer (1.4.4-1ubuntu1) disco; urgency=medium

  * New upstream release.

 -- Thomas Dreibholz <dreibh@iem.uni-due.de>  Thu, 01 Aug 2019 11:22:30 +0200

hipercontracer (1.4.3-1ubuntu1) disco; urgency=medium

  * New upstream release.

 -- Thomas Dreibholz <dreibh@iem.uni-due.de>  Wed, 31 Jul 2019 16:29:53 +0200

hipercontracer (1.4.2-1ubuntu1) disco; urgency=medium

  * New upstream release.

 -- Thomas Dreibholz <dreibh@iem.uni-due.de>  Tue, 23 Jul 2019 11:32:12 +0200

hipercontracer (1.4.1-1ubuntu1) disco; urgency=medium

  * New upstream release.

 -- Thomas Dreibholz <dreibh@iem.uni-due.de>  Wed, 10 Jul 2019 16:27:57 +0200

hipercontracer (1.4.0-1ubuntu1) disco; urgency=medium

  * New upstream release.

 -- Thomas Dreibholz <dreibh@iem.uni-due.de>  Fri, 14 Jun 2019 13:12:41 +0200

hipercontracer (1.3.2-1ubuntu1) disco; urgency=medium

  * New upstream release.

 -- Thomas Dreibholz <dreibh@iem.uni-due.de>  Thu, 13 Jun 2019 11:57:01 +0200

hipercontracer (1.3.1-1ubuntu1) disco; urgency=medium

  * New upstream release.

 -- Thomas Dreibholz <dreibh@iem.uni-due.de>  Thu, 06 Jun 2019 14:31:01 +0200

hipercontracer (1.3.0-1ubuntu1) disco; urgency=medium

  * New upstream version.
  * debian/control: updated standards version.

 -- Thomas Dreibholz <dreibh@iem.uni-due.de>  Tue, 19 Feb 2019 08:08:08 +0200

hipercontracer (1.2.1-1ubuntu1) cosmic; urgency=medium

  * New upstream version.
  * debian/upstream/metadata: added metadata file.
  * debian/tests/control: added tests control file.

 -- Thomas Dreibholz <dreibh@iem.uni-due.de>  Wed, 17 Oct 2018 08:08:08 +0200

hipercontracer (1.2.0-1ubuntu1) cosmic; urgency=medium

  * New upstream version.
  * debian/control: Dependency fixes.
  * debian/hipercontracer.postinst: Added missing #DEBHELPER# tag.

 -- Thomas Dreibholz <dreibh@iem.uni-due.de>  Mon, 11 Jun 2018 08:08:08 +0200

hipercontracer (1.1.4-1ubuntu1) bionic; urgency=medium

  * New upstream version.

 -- Thomas Dreibholz <dreibh@iem.uni-due.de>  Wed, 22 Nov 2017 08:08:08 +0200

hipercontracer (1.1.3-1ubuntu1) bionic; urgency=medium

  * New upstream version.

 -- Thomas Dreibholz <dreibh@iem.uni-due.de>  Mon, 20 Nov 2017 08:08:08 +0200

hipercontracer (1.1.2-1ubuntu1) bionic; urgency=medium

  * New upstream version.

 -- Thomas Dreibholz <dreibh@iem.uni-due.de>  Sun, 05 Nov 2017 08:08:08 +0200

hipercontracer (1.1.1-1ubuntu1) zesty; urgency=medium

  * New upstream version.

 -- Thomas Dreibholz <dreibh@iem.uni-due.de>  Wed, 09 Aug 2017 08:08:08 +0200

hipercontracer (1.1.0-1ubuntu1) zesty; urgency=medium

  * New upstream version.

 -- Thomas Dreibholz <dreibh@iem.uni-due.de>  Wed, 01 Mar 2017 08:08:08 +0200

hipercontracer (1.0.2-1ubuntu1) zesty; urgency=medium

  * New upstream version.

 -- Thomas Dreibholz <dreibh@iem.uni-due.de>  Thu, 10 Nov 2016 08:08:08 +0200

hipercontracer (1.0.1-1ubuntu1) zesty; urgency=medium

  * New upstream version.

 -- Thomas Dreibholz <dreibh@iem.uni-due.de>  Thu, 10 Nov 2016 08:08:08 +0200

hipercontracer (1.0.0-1ubuntu1) zesty; urgency=medium

  * New upstream version.

 -- Thomas Dreibholz <dreibh@iem.uni-due.de>  Mon, 31 Oct 2016 08:08:08 +0200

hipercontracer (0.9.1-1ubuntu1) xenial; urgency=low

  * New upstream version.

 -- Thomas Dreibholz <dreibh@iem.uni-due.de>  Mon, 15 Feb 2016 08:08:08 +0200

hipercontracer (0.9.0-1ubuntu1) precise; urgency=low

  * Initial package version.

 -- Thomas Dreibholz <dreibh@iem.uni-due.de>  Mon, 21 Dec 2015 11:11:11 +0200<|MERGE_RESOLUTION|>--- conflicted
+++ resolved
@@ -1,16 +1,14 @@
-<<<<<<< HEAD
 hipercontracer (2.1.0~rc0-1ubuntu1) noble; urgency=medium
 
   * New upstream release.
 
  -- Thomas Dreibholz <dreibh@simula.no>  Tue, 15 Apr 2025 13:58:00 +0200
-=======
+
 hipercontracer (2.0.16-1ubuntu1) noble; urgency=medium
 
   * New upstream release.
 
  -- Thomas Dreibholz <dreibh@simula.no>  Wed, 14 May 2025 11:44:51 +0200
->>>>>>> 31ca25fd
 
 hipercontracer (2.0.15-1ubuntu1) noble; urgency=medium
 
