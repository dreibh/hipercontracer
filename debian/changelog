--- conflicted
+++ resolved
@@ -1,16 +1,8 @@
-<<<<<<< HEAD
-hipercontracer (2.1.0~rc0-1ubuntu1) noble; urgency=medium
-
-  * New upstream release.
-
- -- Thomas Dreibholz <dreibh@simula.no>  Tue, 15 Apr 2025 13:58:00 +0200
-=======
 hipercontracer (2.0.17-1ubuntu1) noble; urgency=medium
 
   * New upstream release.
 
  -- Thomas Dreibholz <dreibh@simula.no>  Thu, 05 Jun 2025 08:57:02 +0200
->>>>>>> dae5c0e4
 
 hipercontracer (2.0.16-1ubuntu1) noble; urgency=medium
 
