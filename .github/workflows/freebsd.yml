# GitHub Actions Scripts
<<<<<<< HEAD
# Copyright (C) 2021-2023 by Thomas Dreibholz
=======
# Copyright (C) 2021-2024 by Thomas Dreibholz
>>>>>>> f8c82974
#
# This program is free software: you can redistribute it and/or modify
# it under the terms of the GNU General Public License as published by
# the Free Software Foundation, either version 3 of the License, or
# (at your option) any later version.
#
# This program is distributed in the hope that it will be useful,
# but WITHOUT ANY WARRANTY; without even the implied warranty of
# MERCHANTABILITY or FITNESS FOR A PARTICULAR PURPOSE.  See the
# GNU General Public License for more details.
#
# You should have received a copy of the GNU General Public License
# along with this program.  If not, see <http://www.gnu.org/licenses/>.
#
# Contact: dreibh@simula.no

name: FreeBSD CI Tests

on:
  push:
    branches:
      - master
      - dreibh/github-actions
      - dreibh/github-actions-freebsd

jobs:
  build_job:

    # ###### Build matrix ###################################################
    strategy:
      matrix:
        include:

          # ====== FreeBSD 13.2 =============================================
          - label: "FreeBSD 13.2: Clang/x86_64"
            release: 13.2
            cc: clang
            cxx: clang++


    # ###### Build commands #################################################
    name: ${{ matrix.label }}
    runs-on: ubuntu-latest
    steps:
    - uses: actions/checkout@v4
    - name: Test in FreeBSD
      id: test
      uses: vmactions/freebsd-vm@v1
      with:
        release: ${{ matrix.release }}
        usesh: true
        run: |
          ASSUME_ALWAYS_YES=yes pkg install -y bash
          CC=${{ matrix.cc }} CXX=${{ matrix.cxx }} ci/ci-setup   compile
          CC=${{ matrix.cc }} CXX=${{ matrix.cxx }} ci/ci-install compile
          CC=${{ matrix.cc }} CXX=${{ matrix.cxx }} ci/ci-build   compile<|MERGE_RESOLUTION|>--- conflicted
+++ resolved
@@ -1,9 +1,5 @@
 # GitHub Actions Scripts
-<<<<<<< HEAD
-# Copyright (C) 2021-2023 by Thomas Dreibholz
-=======
 # Copyright (C) 2021-2024 by Thomas Dreibholz
->>>>>>> f8c82974
 #
 # This program is free software: you can redistribute it and/or modify
 # it under the terms of the GNU General Public License as published by
