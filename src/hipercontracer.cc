--- conflicted
+++ resolved
@@ -383,15 +383,11 @@
       std::cerr << "ERROR: Jitter expiration must be smaller than jitter interval" << "\n";
       return 1;
    }
-<<<<<<< HEAD
-=======
    if( (jitterParameters.Deviation < 0.0) || (jitterParameters.Deviation > 1.0) ) {
       std::cerr << "ERROR: Invalid Jitter interval deviation setting: "
                 << jitterParameters.Deviation << "\n";
       return 1;
    }
-#endif
->>>>>>> 61cbdcc1
    boost::algorithm::to_upper(resultsCompressionString);
    if(resultsCompressionString == "XZ") {
       resultsCompression = ResultsWriterCompressor::XZ;
@@ -428,12 +424,7 @@
       return 1;
    }
 
-<<<<<<< HEAD
-   std::srand(std::time(0));
-=======
    std::srand(std::time(nullptr));
-#if 0
->>>>>>> 61cbdcc1
    jitterParameters.Interval            = std::min(std::max(100ULL, jitterParameters.Interval),        3600U*10000ULL);
    jitterParameters.Expiration          = std::min(std::max(100U, jitterParameters.Expiration),        3600U*10000U);
    jitterParameters.InitialMaxTTL       = std::min(std::max(1U, jitterParameters.InitialMaxTTL),       255U);
