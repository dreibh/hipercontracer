--- conflicted
+++ resolved
@@ -36,12 +36,7 @@
 
 #include "assure.h"
 #include "check.h"
-<<<<<<< HEAD
-#include "icmpheader.h"
 #include "jitter.h"
-=======
-// #include "jitter.h"
->>>>>>> 77dfa163
 #include "logger.h"
 #include "package-version.h"
 #include "ping.h"
