--- conflicted
+++ resolved
@@ -35,12 +35,8 @@
 
 #include "assure.h"
 #include "check.h"
-<<<<<<< HEAD
+#include "compressortype.h"
 #include "jitter.h"
-=======
-// #include "jitter.h"
-#include "compressortype.h"
->>>>>>> caf699ed
 #include "logger.h"
 #include "package-version.h"
 #include "ping.h"
@@ -504,27 +500,9 @@
                 << jitterParameters.Deviation << "\n";
       return 1;
    }
-<<<<<<< HEAD
-   boost::algorithm::to_upper(resultsCompressionString);
-   if(resultsCompressionString == "XZ") {
-      resultsCompression = ResultsWriterCompressor::XZ;
-   }
-   else if(resultsCompressionString == "BZIP2") {
-      resultsCompression = ResultsWriterCompressor::BZip2;
-   }
-   else if(resultsCompressionString == "GZIP") {
-      resultsCompression = ResultsWriterCompressor::GZip;
-   }
-   else if(resultsCompressionString == "NONE") {
-      resultsCompression = ResultsWriterCompressor::None;
-   }
-   else {
-=======
-#endif
    const CompressorType resultsCompression =
       getCompressorTypeFromName(resultsCompressionString);
    if(resultsCompression == CT_Invalid) {
->>>>>>> caf699ed
       std::cerr << "ERROR: Invalid results compression: " << resultsCompressionString << "\n";
       return 1;
    }
