// =================================================================
//          #     #                 #     #
//          ##    #   ####   #####  ##    #  ######   #####
//          # #   #  #    #  #    # # #   #  #          #
//          #  #  #  #    #  #    # #  #  #  #####      #
//          #   # #  #    #  #####  #   # #  #          #
//          #    ##  #    #  #   #  #    ##  #          #
//          #     #   ####   #    # #     #  ######     #
//
//       ---   The NorNet Testbed for Multi-Homed Systems  ---
//                       https://www.nntb.no
// =================================================================
//
// High-Performance Connectivity Tracer (HiPerConTracer)
// Copyright (C) 2015-2023 by Thomas Dreibholz
//
// This program is free software: you can redistribute it and/or modify
// it under the terms of the GNU General Public License as published by
// the Free Software Foundation, either version 3 of the License, or
// (at your option) any later version.
//
// This program is distributed in the hope that it will be useful,
// but WITHOUT ANY WARRANTY; without even the implied warranty of
// MERCHANTABILITY or FITNESS FOR A PARTICULAR PURPOSE.  See the
// GNU General Public License for more details.
//
// You should have received a copy of the GNU General Public License
// along with this program.  If not, see <http://www.gnu.org/licenses/>.
//
// Contact: dreibh@simula.no

#include <iostream>
#include <vector>

#include <boost/version.hpp>
#include <boost/algorithm/string.hpp>
#include <boost/asio/ip/address.hpp>
#include <boost/program_options.hpp>

#include <sys/utsname.h>

#include "icmpheader.h"
#include "jitter.h"
#include "logger.h"
#include "package-version.h"
#include "ping.h"
#include "resultswriter.h"
#include "service.h"
#include "tools.h"
#include "traceroute.h"

static const std::string                                     ProgramID = std::string("HiPerConTracer/") + HPCT_VERSION;
static std::map<boost::asio::ip::address, std::set<uint8_t>> SourceArray;
static std::set<boost::asio::ip::address>                    DestinationArray;
static std::set<ResultsWriter*>                              ResultsWriterSet;
static std::set<Service*>                                    ServiceSet;
static boost::asio::io_service                               IOService;
static boost::asio::signal_set                               Signals(IOService, SIGINT, SIGTERM);
static boost::posix_time::milliseconds                       CleanupTimerInterval(1000);
static boost::asio::deadline_timer                           CleanupTimer(IOService, CleanupTimerInterval);


// ###### Signal handler ####################################################
static void signalHandler(const boost::system::error_code& error, int signal_number)
{
   if(error != boost::asio::error::operation_aborted) {
      puts("\n*** Shutting down! ***\n");   // Avoids a false positive from Helgrind.
      for(std::set<Service*>::iterator serviceIterator = ServiceSet.begin(); serviceIterator != ServiceSet.end(); serviceIterator++) {
         Service* service = *serviceIterator;
         service->requestStop();
      }
   }
}


// ###### Check whether services can be cleaned up ##########################
static void tryCleanup(const boost::system::error_code& errorCode)
{
   bool finished = true;
   for(std::set<Service*>::iterator serviceIterator = ServiceSet.begin(); serviceIterator != ServiceSet.end(); serviceIterator++) {
      Service* service = *serviceIterator;
      if(!service->joinable()) {
         finished = false;
         break;
      }
   }

   if(!finished) {
      CleanupTimer.expires_at(CleanupTimer.expires_at() + CleanupTimerInterval);
      CleanupTimer.async_wait(tryCleanup);
   }
   else {
      Signals.cancel();
   }
}


// ###### Check environment #################################################
static void checkEnvironment()
{
   std::cout << "HiPerConTracer:\n"
             << "* Version:\t" << HPCT_VERSION << "\n";

   // ====== System information =============================================
   utsname sysInfo;
   if(uname(&sysInfo) == 0) {
      std::cout << "System Information:\n"
                << "* System: \t" << sysInfo.sysname  << "\n"
                << "* Name:   \t" << sysInfo.nodename << "\n"
                << "* Release:\t" << sysInfo.release  << "\n"
                << "* Version:\t" << sysInfo.version  << "\n"
                << "* Machine:\t" << sysInfo.machine  << "\n";
   }

   // ====== Build environment ==============================================
   std::cout << "Build Environment:\n"
             << "* BOOST Version:  \t" << BOOST_VERSION  << "\n"
             << "* BOOST Compiler: \t" << BOOST_COMPILER << "\n"
             << "* BOOST StdLib:   \t" << BOOST_STDLIB   << "\n"
             << "* C++ Standard:   \t" << __cplusplus    << "\n";
#if 0
#ifdef BOOST_HAS_CLOCK_GETTIME
   std::cout << "* clock_gettime():\tyes\n";
#else
   std::cout << "* clock_gettime():\tno\n";
#endif
#ifdef BOOST_HAS_GETTIMEOFDAY
   std::cout << "* gettimeofday(): \tyes\n";
#else
   std::cout << "* gettimeofday(): \tno\n";
#endif
#endif

   // ====== Clock granularities ============================================
   const std::chrono::time_point<std::chrono::system_clock>          n1a = std::chrono::system_clock::now();
   // const std::chrono::time_point<std::chrono::system_clock>          n1b = nowInUTC<std::chrono::time_point<std::chrono::system_clock>>();
   const std::chrono::time_point<std::chrono::steady_clock>          n2a = std::chrono::steady_clock::now();
   const std::chrono::time_point<std::chrono::steady_clock>          n2b = nowInUTC<std::chrono::time_point<std::chrono::steady_clock>>();
   const std::chrono::time_point<std::chrono::high_resolution_clock> n3a = std::chrono::high_resolution_clock::now();
   const std::chrono::time_point<std::chrono::high_resolution_clock> n3b = nowInUTC<std::chrono::time_point<std::chrono::high_resolution_clock>>();

   timespec ts1;
   timespec ts2;
   clock_getres(CLOCK_REALTIME,  &ts1);
   clock_getres(CLOCK_MONOTONIC, &ts2);

   std::cout << "Clocks Granularities:\n"

             << "* std::chrono::system_clock:        \t"
             << std::chrono::time_point<std::chrono::system_clock>::period::num << "/"
             << std::chrono::time_point<std::chrono::system_clock>::period::den << " s\t"
             << (std::chrono::system_clock::is_steady ? "steady    " : "not steady") << "\t"
             << std::chrono::duration_cast<std::chrono::nanoseconds>(n1a.time_since_epoch()).count() << " ns\n"
             // << std::chrono::duration_cast<std::chrono::nanoseconds>(n1b.time_since_epoch()).count() << " ns since epoch\n"

             << "* std::chrono::steady_clock:        \t"
             << std::chrono::time_point<std::chrono::steady_clock>::period::num << "/"
             << std::chrono::time_point<std::chrono::steady_clock>::period::den << " s\t"
             << (std::chrono::steady_clock::is_steady ? "steady    " : "not steady") << "\t"
             << std::chrono::duration_cast<std::chrono::nanoseconds>(n2a.time_since_epoch()).count() << " ns / "
             << std::chrono::duration_cast<std::chrono::nanoseconds>(n2b.time_since_epoch()).count() << " ns since epoch\n"

             << "* std::chrono::high_resolution_clock:\t"
             << std::chrono::time_point<std::chrono::high_resolution_clock>::period::num << "/"
             << std::chrono::time_point<std::chrono::high_resolution_clock>::period::den << " s\t"
             << (std::chrono::high_resolution_clock::is_steady ? "steady    " : "not steady") << "\t"
             << std::chrono::duration_cast<std::chrono::nanoseconds>(n3a.time_since_epoch()).count() << " ns / "
             << std::chrono::duration_cast<std::chrono::nanoseconds>(n3b.time_since_epoch()).count() << " ns since epoch\n"

             << "* clock_getres(CLOCK_REALTIME):  s=" << ts1.tv_sec << " ns=" << ts1.tv_nsec << "\n"
             << "* clock_getres(CLOCK_MONOTONIC): s=" << ts2.tv_sec << " ns=" << ts2.tv_nsec << "\n"

             ;
}


// ###### Main program ######################################################
int main(int argc, char** argv)
{
   // ====== Initialize =====================================================
   unsigned int                       measurementID;
   unsigned int                       logLevel;
   bool                               logColor;
   std::filesystem::path              logFile;
   std::string                        user((getlogin() != nullptr) ? getlogin() : "0");
   bool                               serviceJitter;
   bool                               servicePing;
   bool                               serviceTraceroute;
   unsigned int                       iterations;
   std::vector<std::string>           ioModulesList;
   std::set<std::string>              ioModules;
   std::vector<std::filesystem::path> sourcesFileList;
   std::vector<std::filesystem::path> destinationsFileList;


   unsigned long long                 jitterInterval;
   unsigned int                       jitterExpiration;
   unsigned int                       jitterBurst;
   unsigned int                       jitterTTL;
   unsigned int                       jitterPacketSize;
   bool                               jitterRecordRawResults;

   unsigned long long                 pingInterval;
   unsigned int                       pingExpiration;
   unsigned int                       pingBurst;
   unsigned int                       pingTTL;
   unsigned int                       pingPacketSize;

   unsigned long long                 tracerouteInterval;
   unsigned int                       tracerouteExpiration;
   unsigned int                       tracerouteRounds;
   unsigned int                       tracerouteInitialMaxTTL;
   unsigned int                       tracerouteFinalMaxTTL;
   unsigned int                       tracerouteIncrementMaxTTL;
   unsigned int                       traceroutePacketSize;

   uint16_t                           udpDestinationPort;
   uint16_t                           tcpDestinationPort;

   unsigned int                       resultsTransactionLength;
   std::filesystem::path              resultsDirectory;
   std::string                        resultsCompressionString;
   ResultsWriterCompressor            resultsCompression;
   unsigned int                       resultsFormatVersion;

   boost::program_options::options_description commandLineOptions;
   commandLineOptions.add_options()
      ( "help,h",
           "Print help message" )
      ( "check",
           "Check environment" )

      ( "loglevel,L",
           boost::program_options::value<unsigned int>(&logLevel)->default_value(boost::log::trivial::severity_level::info),
           "Set logging level" )
      ( "logfile,O",
           boost::program_options::value<std::filesystem::path>(&logFile)->default_value(std::filesystem::path()),
           "Log file" )
      ( "logcolor,Z",
           boost::program_options::value<bool>(&logColor)->default_value(true),
           "Use ANSI color escape sequences for log output" )
      ( "verbose,v",
           boost::program_options::value<unsigned int>(&logLevel)->implicit_value(boost::log::trivial::severity_level::trace),
           "Verbose logging level" )
      ( "quiet,q",
           boost::program_options::value<unsigned int>(&logLevel)->implicit_value(boost::log::trivial::severity_level::warning),
           "Quiet logging level" )
      ( "user,U",
           boost::program_options::value<std::string>(&user),
           "User" )

      ( "measurement-id,#",
           boost::program_options::value<unsigned int>(&measurementID)->default_value(0),
           "Measurement identifier" )
      ( "source,S",
           boost::program_options::value<std::vector<std::string>>(),
           "Source address" )
      ( "destination,D",
           boost::program_options::value<std::vector<std::string>>(),
           "Destination address" )
      ( "sources-from-file",
           boost::program_options::value<std::vector<std::filesystem::path>>(&sourcesFileList),
           "Read source addresses from file" )
      ( "destinations-from-file",
           boost::program_options::value<std::vector<std::filesystem::path>>(&destinationsFileList),
           "Read destination addresses from file" )
      ( "iomodule,M",
           boost::program_options::value<std::vector<std::string>>(&ioModulesList),
           "I/O module" )

      ( "jitter,J",
           boost::program_options::value<bool>(&serviceJitter)->default_value(false)->implicit_value(true),
           "Start Jitter service" )
      ( "ping,P",
           boost::program_options::value<bool>(&servicePing)->default_value(false)->implicit_value(true),
           "Start Ping service" )
      ( "traceroute,T",
           boost::program_options::value<bool>(&serviceTraceroute)->default_value(false)->implicit_value(true),
           "Start Traceroute service" )
      ( "iterations,I",
           boost::program_options::value<unsigned int>(&iterations)->default_value(0),
           "Iterations" )

      ( "tracerouteinterval",
           boost::program_options::value<unsigned long long>(&tracerouteInterval)->default_value(10000),
           "Traceroute interval in ms" )
      ( "tracerouteduration",
           boost::program_options::value<unsigned int>(&tracerouteExpiration)->default_value(3000),
           "Traceroute duration in ms" )
      ( "tracerouterounds",
           boost::program_options::value<unsigned int>(&tracerouteRounds)->default_value(1),
           "Traceroute rounds" )
      ( "tracerouteinitialmaxttl",
           boost::program_options::value<unsigned int>(&tracerouteInitialMaxTTL)->default_value(6),
           "Traceroute initial maximum TTL value" )
      ( "traceroutefinalmaxttl",
           boost::program_options::value<unsigned int>(&tracerouteFinalMaxTTL)->default_value(36),
           "Traceroute final maximum TTL value" )
      ( "tracerouteincrementmaxttl",
           boost::program_options::value<unsigned int>(&tracerouteIncrementMaxTTL)->default_value(6),
           "Traceroute increment maximum TTL value" )
      ( "traceroutepacketsize",
           boost::program_options::value<unsigned int>(&traceroutePacketSize)->default_value(0),
           "Traceroute packet size in B" )

      ( "pinginterval",
           boost::program_options::value<unsigned long long>(&pingInterval)->default_value(1000),
           "Ping interval in ms" )
      ( "pingexpiration",
           boost::program_options::value<unsigned int>(&pingExpiration)->default_value(30000),
           "Ping expiration timeout in ms" )
      ( "pingburst",
           boost::program_options::value<unsigned int>(&pingBurst)->default_value(1),
           "Ping burst" )
      ( "pingttl",
           boost::program_options::value<unsigned int>(&pingTTL)->default_value(64),
           "Ping initial maximum TTL value" )
      ( "pingpacketsize",
           boost::program_options::value<unsigned int>(&pingPacketSize)->default_value(0),
           "Ping packet size in B" )

      ( "jitterinterval",
           boost::program_options::value<unsigned long long>(&jitterInterval)->default_value(10000),
           "Jitter interval in ms" )
      ( "jitterexpiration",
           boost::program_options::value<unsigned int>(&jitterExpiration)->default_value(5000),
           "Jitter expiration timeout in ms" )
      ( "jitterburst",
           boost::program_options::value<unsigned int>(&jitterBurst)->default_value(16),
           "Jitter burst" )
      ( "jitterttl",
           boost::program_options::value<unsigned int>(&jitterTTL)->default_value(64),
           "Jitter initial maximum TTL value" )
      ( "jitterpacketsize",
           boost::program_options::value<unsigned int>(&jitterPacketSize)->default_value(128),
           "Jitter packet size in B" )
      ( "jitterrecordraw",
           boost::program_options::value<bool>(&jitterRecordRawResults)->default_value(false)->implicit_value(true),
           "Record raw Ping results for Jitter computation" )

      ( "tcpdestinationport",
           boost::program_options::value<uint16_t>(&tcpDestinationPort)->default_value(80),
           "TCP destination port" )
      ( "udpdestinationport",
           boost::program_options::value<uint16_t>(&udpDestinationPort)->default_value(7),
           "UDP destination port" )

      ( "resultsdirectory,R",
           boost::program_options::value<std::filesystem::path>(&resultsDirectory)->default_value(std::string()),
           "Results directory" )
      ( "resultstransactionlength,l",
           boost::program_options::value<unsigned int>(&resultsTransactionLength)->default_value(60),
           "Results directory in s" )
      ( "resultscompression,C",
           boost::program_options::value<std::string>(&resultsCompressionString)->default_value(std::string("XZ")),
           "Results compression" )
      ( "resultsformat,F",
           boost::program_options::value<unsigned int>(&resultsFormatVersion)->default_value(OutputFormatVersionType::OFT_HiPerConTracer_Version2),
           "Results format version" )
    ;

   // ====== Handle command-line arguments ==================================
   boost::program_options::variables_map vm;
   try {
      boost::program_options::store(boost::program_options::command_line_parser(argc, argv).
                                       style(
                                          boost::program_options::command_line_style::style_t::default_style|
                                          boost::program_options::command_line_style::style_t::allow_long_disguise
                                       ).
                                       options(commandLineOptions).
                                       run(), vm);
      boost::program_options::notify(vm);
   }
   catch(std::exception& e) {
      std::cerr << "ERROR: Bad parameter: " << e.what() << "\n";
      return 1;
   }

   if(vm.count("help")) {
       std::cerr << "Usage: " << argv[0] << " parameters" << "\n"
                 << commandLineOptions;
       return 1;
   }
   else if(vm.count("check")) {
      checkEnvironment();
      return 0;
   }
   if(vm.count("source")) {
      const std::vector<std::string>& sourceAddressVector = vm["source"].as<std::vector<std::string>>();
      for(std::vector<std::string>::const_iterator iterator = sourceAddressVector.begin();
          iterator != sourceAddressVector.end(); iterator++) {
         if(!addSourceAddress(SourceArray, iterator->c_str())) {
            return 1;
         }
      }
   }
   if(vm.count("destination")) {
      const std::vector<std::string>& destinationAddressVector = vm["destination"].as<std::vector<std::string>>();
      for(std::vector<std::string>::const_iterator iterator = destinationAddressVector.begin();
          iterator != destinationAddressVector.end(); iterator++) {
         if(!addDestinationAddress(DestinationArray, iterator->c_str())) {
            return 1;
         }
      }
   }
   for(const std::filesystem::path& sourceFile : sourcesFileList) {
      if(!addSourceAddressesFromFile(SourceArray, sourceFile)) {
         return -1;
      }
   }
   for(const std::filesystem::path& destinationFile : destinationsFileList) {
      if(!addDestinationAddressesFromFile(DestinationArray, destinationFile)) {
         return -1;
      }
   }
   if(vm.count("iomodule")) {
      for(std::string& ioModule : ioModulesList) {
         boost::algorithm::to_upper(ioModule);
         if(IOModuleBase::checkIOModule(ioModule) == false) {
            std::cerr << "ERROR: Bad IO module name: " << ioModule << "\n";
            return 1;
         }
         ioModules.insert(ioModule);
      }
   }
   else {
      ioModules.insert("ICMP");
   }
   if(measurementID > 0x7fffffff) {
      std::cerr << "ERROR: Invalid MeasurementID setting: " << measurementID << "\n";
      return 1;
   }
<<<<<<< HEAD
   if(tracerouteInitialMaxTTL > tracerouteFinalMaxTTL) {
      std::cerr << "NOTE: Setting TracerouteInitialMaxTTL to TracerouteFinalMaxTTL=" << tracerouteFinalMaxTTL << "!\n";
      tracerouteInitialMaxTTL = tracerouteFinalMaxTTL;
   }
   if( (resultsFormat < OutputFormatType::OFT_Min) ||
       (resultsFormat > OutputFormatType::OFT_Max) ) {
      std::cerr << "ERROR: Invalid results format version: " << resultsFormat << "\n";
=======
   if( (resultsFormatVersion < OutputFormatVersionType::OFT_Min) ||
       (resultsFormatVersion > OutputFormatVersionType::OFT_Max) ) {
      std::cerr << "ERROR: Invalid results format version: " << resultsFormatVersion << "\n";
>>>>>>> a6356199
      return 1;
   }
   if(jitterExpiration >= jitterInterval) {
      std::cerr << "ERROR: Jitter expiration must be smaller than jitter interval" << "\n";
      return 1;
   }
   boost::algorithm::to_upper(resultsCompressionString);
   if(resultsCompressionString == "XZ") {
      resultsCompression = ResultsWriterCompressor::XZ;
   }
   else if(resultsCompressionString == "BZIP2") {
      resultsCompression = ResultsWriterCompressor::BZip2;
   }
   else if(resultsCompressionString == "GZIP") {
      resultsCompression = ResultsWriterCompressor::GZip;
   }
   else if(resultsCompressionString == "NONE") {
      resultsCompression = ResultsWriterCompressor::None;
   }
   else {
      std::cerr << "ERROR: Invalid results compression: " << resultsCompressionString << "\n";
      return 1;
   }


   // ====== Initialize =====================================================
   initialiseLogger(logLevel, logColor,
                    (logFile != std::filesystem::path()) ? logFile.string().c_str() : nullptr);
   const passwd* pw = getUser(user.c_str());
   if(pw == nullptr) {
      HPCT_LOG(fatal) << "Cannot find user \"" << user << "\"!";
      return 1;
   }
   if( (SourceArray.size() < 1) || (DestinationArray.size() < 1) ) {
      HPCT_LOG(fatal) << "At least one source and one destination are needed!";
      return 1;
   }
   if( (serviceJitter == false) && (servicePing == false) && (serviceTraceroute == false) ) {
      HPCT_LOG(fatal) << "Enable at least on service (Traceroute, Ping, Jitter)!";
      return 1;
   }

   std::srand(std::time(0));
   jitterInterval            = std::min(std::max(100ULL, jitterInterval),        3600U*10000ULL);
   jitterExpiration          = std::min(std::max(100U, jitterExpiration),        3600U*10000U);
   jitterTTL                 = std::min(std::max(1U, jitterTTL),                 255U);
   jitterBurst               = std::min(std::max(2U, jitterBurst),               1024U);
   jitterPacketSize          = std::min(65535U, jitterPacketSize);
   pingInterval              = std::min(std::max(100ULL, pingInterval),          3600U*60000ULL);
   pingExpiration            = std::min(std::max(100U, pingExpiration),          3600U*60000U);
   pingTTL                   = std::min(std::max(1U, pingTTL),                   255U);
   pingBurst                 = std::min(std::max(1U, pingBurst),                 1024U);
   pingPacketSize            = std::min(65535U, pingPacketSize);
   tracerouteInterval        = std::min(std::max(1000ULL, tracerouteInterval),   3600U*60000ULL);
   tracerouteExpiration      = std::min(std::max(1000U, tracerouteExpiration),   60000U);
   tracerouteInitialMaxTTL   = std::min(std::max(1U, tracerouteInitialMaxTTL),   255U);
   tracerouteFinalMaxTTL     = std::min(std::max(1U, tracerouteFinalMaxTTL),     255U);
   tracerouteIncrementMaxTTL = std::min(std::max(1U, tracerouteIncrementMaxTTL), 255U);
   traceroutePacketSize      = std::min(65535U, traceroutePacketSize);
   tracerouteRounds          = std::min(std::max(1U, tracerouteRounds),          64U);

   if(!resultsDirectory.empty()) {
      HPCT_LOG(info) << "Results Output:" << "\n"
                     << "* MeasurementID      = " << measurementID            << "\n"
                     << "* Results Directory  = " << resultsDirectory         << "\n"
                     << "* Transaction Length = " << resultsTransactionLength << " s";
   }
   else {
      HPCT_LOG(info) << "Results Output:" << "\n"
                     << "-- turned off--";
   }

   if(serviceJitter) {
      HPCT_LOG(info) << "Jitter Service:" << std:: endl
                     << "* Interval           = " << jitterInterval   << " ms" << "\n"
                     << "* Expiration         = " << jitterExpiration << " ms" << "\n"
                     << "* Burst              = " << jitterBurst               << "\n"
                     << "* TTL                = " << jitterTTL                 << "\n"
                     << "* Packet Size        = " << jitterPacketSize          << " B";
   }
   if(servicePing) {
      HPCT_LOG(info) << "Ping Service:" << std:: endl
                     << "* Interval           = " << pingInterval   << " ms" << "\n"
                     << "* Expiration         = " << pingExpiration << " ms" << "\n"
                     << "* Burst              = " << pingBurst               << "\n"
                     << "* TTL                = " << pingTTL                 << "\n"
                     << "* Packet Size        = " << pingPacketSize          << " B";
   }
   if(serviceTraceroute) {
      HPCT_LOG(info) << "Traceroute Service:" << std:: endl
                     << "* Interval           = " << tracerouteInterval        << " ms" << "\n"
                     << "* Expiration         = " << tracerouteExpiration      << " ms" << "\n"
                     << "* Rounds             = " << tracerouteRounds          << "\n"
                     << "* Initial MaxTTL     = " << tracerouteInitialMaxTTL   << "\n"
                     << "* Final MaxTTL       = " << tracerouteFinalMaxTTL     << "\n"
                     << "* Increment MaxTTL   = " << tracerouteIncrementMaxTTL << "\n"
                     << "* Packet Size        = " << traceroutePacketSize      << " B";
   }


   // ====== Start service threads ==========================================
   for(std::map<boost::asio::ip::address, std::set<uint8_t>>::iterator sourceIterator = SourceArray.begin();
      sourceIterator != SourceArray.end(); sourceIterator++) {
      const boost::asio::ip::address& sourceAddress = sourceIterator->first;

      std::set<DestinationInfo> destinationsForSource;
      for(std::set<boost::asio::ip::address>::iterator destinationIterator = DestinationArray.begin();
          destinationIterator != DestinationArray.end(); destinationIterator++) {
         const boost::asio::ip::address& destinationAddress = *destinationIterator;
         for(std::set<uint8_t>::iterator trafficClassIterator = sourceIterator->second.begin();
             trafficClassIterator != sourceIterator->second.end(); trafficClassIterator++) {
            const uint8_t trafficClass = *trafficClassIterator;
            // std::cout << destinationAddress << " " << (unsigned int)trafficClass << "\n";
            destinationsForSource.insert(DestinationInfo(destinationAddress, trafficClass));
         }
      }

/*
      for(std::set<DestinationInfo>::iterator iterator = destinationsForSource.begin();
          iterator != destinationsForSource.end(); iterator++) {
         std::cout << " -> " << *iterator << "\n";
      }
*/

      for(const std::string& ioModule : ioModules) {
         uint16_t port = 0;
         if(ioModule == "UDP") {
            port = udpDestinationPort;
         }
         else if(ioModule == "TCP") {
            port = tcpDestinationPort;
         }
         if(serviceJitter) {
            try {
               ResultsWriter* resultsWriter = nullptr;
               if(!resultsDirectory.empty()) {
                  resultsWriter = ResultsWriter::makeResultsWriter(
                                     ResultsWriterSet, ProgramID, measurementID,
                                     sourceAddress, "Jitter-" + ioModule,
                                     resultsDirectory, resultsTransactionLength,
                                     (pw != nullptr) ? pw->pw_uid : 0, (pw != nullptr) ? pw->pw_gid : 0,
                                     resultsCompression);
                  if(resultsWriter == nullptr) {
                     HPCT_LOG(fatal) << "Cannot initialise results directory " << resultsDirectory << "!";
                     return 1;
                  }
               }
               Service* service = new Jitter(ioModule,
                                             resultsWriter, "Jitter", (OutputFormatVersionType)resultsFormatVersion,
                                             iterations, false,
                                             sourceAddress, destinationsForSource,
                                             jitterRecordRawResults,
                                             jitterInterval, jitterExpiration,
                                             jitterBurst, jitterTTL,
                                             jitterPacketSize, port);
               if(service->start() == false) {
                  return 1;
               }
               ServiceSet.insert(service);
            }
            catch (std::exception& e) {
               HPCT_LOG(fatal) << "Cannot create Jitter service - " << e.what();
               return 1;
            }
         }
         if(servicePing) {
            try {
               ResultsWriter* resultsWriter = nullptr;
               if(!resultsDirectory.empty()) {
                  resultsWriter = ResultsWriter::makeResultsWriter(
                                     ResultsWriterSet, ProgramID, measurementID,
                                     sourceAddress, "Ping-" + ioModule,
                                     resultsDirectory, resultsTransactionLength,
                                     (pw != nullptr) ? pw->pw_uid : 0, (pw != nullptr) ? pw->pw_gid : 0,
                                     resultsCompression);
                  if(resultsWriter == nullptr) {
                     HPCT_LOG(fatal) << "Cannot initialise results directory " << resultsDirectory << "!";
                     return 1;
                  }
               }
               Service* service = new Ping(ioModule,
                                           resultsWriter, "Ping", (OutputFormatVersionType)resultsFormatVersion,
                                           iterations, false,
                                           sourceAddress, destinationsForSource,
                                           pingInterval, pingExpiration,
                                           pingBurst, pingTTL,
                                           pingPacketSize, port);
               if(service->start() == false) {
                  return 1;
               }
               ServiceSet.insert(service);
            }
            catch (std::exception& e) {
               HPCT_LOG(fatal) << "Cannot create Ping service - " << e.what();
               return 1;
            }
         }
         if(serviceTraceroute) {
            try {
               ResultsWriter* resultsWriter = nullptr;
               if(!resultsDirectory.empty()) {
                  resultsWriter = ResultsWriter::makeResultsWriter(
                                     ResultsWriterSet, ProgramID, measurementID,
                                     sourceAddress, "Traceroute-" + ioModule,
                                     resultsDirectory, resultsTransactionLength,
                                     (pw != nullptr) ? pw->pw_uid : 0, (pw != nullptr) ? pw->pw_gid : 0,
                                     resultsCompression);
                  if(resultsWriter == nullptr) {
                     HPCT_LOG(fatal) << "Cannot initialise results directory " << resultsDirectory << "!";
                     return 1;
                  }
               }
               Service* service = new Traceroute(ioModule,
                                                 resultsWriter, "Traceroute", (OutputFormatVersionType)resultsFormatVersion,
                                                 iterations, false,
                                                 sourceAddress, destinationsForSource,
                                                 tracerouteInterval, tracerouteExpiration,
                                                 tracerouteRounds,
                                                 tracerouteInitialMaxTTL, tracerouteFinalMaxTTL,
                                                 tracerouteIncrementMaxTTL,
                                                 traceroutePacketSize, port);
               if(service->start() == false) {
                  return 1;
               }
               ServiceSet.insert(service);
            }
            catch (std::exception& e) {
               HPCT_LOG(fatal) << "Cannot create Traceroute service - " << e.what();
               return 1;
            }
         }
      }
   }


   // ====== Reduce privileges ==============================================
   if(reducePrivileges(pw) == false) {
      HPCT_LOG(fatal) << "Failed to reduce privileges!";
      return 1;
   }


   // ====== Wait for termination signal ====================================
   Signals.async_wait(signalHandler);
   CleanupTimer.async_wait(tryCleanup);
   IOService.run();


   // ====== Shut down service threads ======================================
   for(std::set<Service*>::iterator serviceIterator = ServiceSet.begin(); serviceIterator != ServiceSet.end(); serviceIterator++) {
      Service* service = *serviceIterator;
      service->join();
      delete service;
   }
   for(std::set<ResultsWriter*>::iterator resultsWriterIterator = ResultsWriterSet.begin(); resultsWriterIterator != ResultsWriterSet.end(); resultsWriterIterator++) {
      delete *resultsWriterIterator;
   }

   return(0);
}<|MERGE_RESOLUTION|>--- conflicted
+++ resolved
@@ -430,19 +430,13 @@
       std::cerr << "ERROR: Invalid MeasurementID setting: " << measurementID << "\n";
       return 1;
    }
-<<<<<<< HEAD
    if(tracerouteInitialMaxTTL > tracerouteFinalMaxTTL) {
       std::cerr << "NOTE: Setting TracerouteInitialMaxTTL to TracerouteFinalMaxTTL=" << tracerouteFinalMaxTTL << "!\n";
       tracerouteInitialMaxTTL = tracerouteFinalMaxTTL;
    }
-   if( (resultsFormat < OutputFormatType::OFT_Min) ||
-       (resultsFormat > OutputFormatType::OFT_Max) ) {
-      std::cerr << "ERROR: Invalid results format version: " << resultsFormat << "\n";
-=======
    if( (resultsFormatVersion < OutputFormatVersionType::OFT_Min) ||
        (resultsFormatVersion > OutputFormatVersionType::OFT_Max) ) {
       std::cerr << "ERROR: Invalid results format version: " << resultsFormatVersion << "\n";
->>>>>>> a6356199
       return 1;
    }
    if(jitterExpiration >= jitterInterval) {
