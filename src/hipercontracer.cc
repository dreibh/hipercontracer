--- conflicted
+++ resolved
@@ -579,11 +579,7 @@
       HPCT_LOG(info) << "Jitter Service:" << std:: endl
                      << "* Jitter Type        = " << jitterModule->Name                   << "\n"
                      << "* Interval           = " << jitterParameters.Interval            << " ms ± "
-<<<<<<< HEAD
-                     << 100.0 * jitterParameters.Deviation                                << "%\n"
-=======
                         << 100.0 * jitterParameters.Deviation << "%\n"
->>>>>>> 51df5076
                      << "* Expiration         = " << jitterParameters.Expiration << " ms" << "\n"
                      << "* Burst              = " << jitterParameters.Rounds              << "\n"
                      << "* TTL                = " << jitterParameters.InitialMaxTTL       << "\n"
