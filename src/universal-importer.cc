--- conflicted
+++ resolved
@@ -113,11 +113,7 @@
 
    // ====== Look for files =================================================
    HPCT_LOG(info) << "Performing initial directory traversal to look for input files ...";
-<<<<<<< HEAD
-   lookForFiles(importFilePathFilter);
-=======
    lookForFiles();
->>>>>>> 88d1330d
    HPCT_LOG(info) << "Importer status after initial directory traversal:\n" << *this;
 
    // ====== Start workers ==================================================
@@ -311,19 +307,10 @@
 // ###### Look for input files (full directory traversal) ###################
 void UniversalImporter::lookForFiles()
 {
-<<<<<<< HEAD
-   const std::string filterString =
-      "^(" + (Configuration.getImportFilePath() / ")(").string() + importFilePathFilter + ")(.*)$";
-   HPCT_LOG(info) << "Looking for input files (filter: " << filterString << ") ...";
-   lookForFiles(Configuration.getImportFilePath(),
-                1, Configuration.getImportMaxDepth(),
-                std::regex(filterString.c_str()));
-=======
    HPCT_LOG(info) << "Looking for input files in directory " << ImporterConfig.getImportFilePath()
                   << " (filter \"" << ImportPathFilter << "\") ...";
    lookForFiles(ImporterConfig.getImportFilePath(),
                 1, ImporterConfig.getImportMaxDepth());
->>>>>>> 88d1330d
 }
 
 
