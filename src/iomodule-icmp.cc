// =================================================================
//          #     #                 #     #
//          ##    #   ####   #####  ##    #  ######   #####
//          # #   #  #    #  #    # # #   #  #          #
//          #  #  #  #    #  #    # #  #  #  #####      #
//          #   # #  #    #  #####  #   # #  #          #
//          #    ##  #    #  #   #  #    ##  #          #
//          #     #   ####   #    # #     #  ######     #
//
//       ---   The NorNet Testbed for Multi-Homed Systems  ---
//                       https://www.nntb.no
// =================================================================
//
// High-Performance Connectivity Tracer (HiPerConTracer)
// Copyright (C) 2015-2023 by Thomas Dreibholz
//
// This program is free software: you can redistribute it and/or modify
// it under the terms of the GNU General Public License as published by
// the Free Software Foundation, either version 3 of the License, or
// (at your option) any later version.
//
// This program is distributed in the hope that it will be useful,
// but WITHOUT ANY WARRANTY; without even the implied warranty of
// MERCHANTABILITY or FITNESS FOR A PARTICULAR PURPOSE.  See the
// GNU General Public License for more details.
//
// You should have received a copy of the GNU General Public License
// along with this program.  If not, see <http://www.gnu.org/licenses/>.
//
// Contact: dreibh@simula.no

#include "iomodule-icmp.h"
#include "tools.h"
#include "logger.h"
#include "icmpheader.h"
#include "ipv4header.h"
#include "ipv6header.h"
#include "traceserviceheader.h"

#include <boost/interprocess/streams/bufferstream.hpp>

#ifdef __linux__
#include <linux/errqueue.h>
#endif


#define VERIFY_ICMP_CHECKSUM   // Verify ICMP checksum computation (FIXME!)

REGISTER_IOMODULE(ProtocolType::PT_ICMP, "ICMP", ICMPModule);


// ###### Constructor #######################################################
ICMPModule::ICMPModule(boost::asio::io_service&                 ioService,
                       std::map<unsigned short, ResultEntry*>&  resultsMap,
                       const boost::asio::ip::address&          sourceAddress,
                       std::function<void (const ResultEntry*)> newResultCallback,
                       const unsigned int                       packetSize,
                       const uint16_t                           destinationPort)
   : IOModuleBase(ioService, resultsMap, sourceAddress,
                  newResultCallback),
<<<<<<< HEAD
     UDPSocket(IOService, (sourceAddress.is_v6() == true) ? boost::asio::ip::udp::v6() :
                                                            boost::asio::ip::udp::v4() ),
     TCPSocket(IOService, (sourceAddress.is_v6() == true) ? boost::asio::ip::tcp::v6() :
                                                            boost::asio::ip::tcp::v4() ),
=======
>>>>>>> 8c2257d9
     ICMPSocket(IOService, (sourceAddress.is_v6() == true) ? boost::asio::ip::icmp::v6() :
                                                             boost::asio::ip::icmp::v4() ),
     UDPSocket(IOService, (sourceAddress.is_v6() == true) ? boost::asio::ip::udp::v6() :
                                                            boost::asio::ip::udp::v4() )
{
   // Overhead: IPv4 Header (20)/IPv6 Header (40) + ICMP Header (8)
   PayloadSize      = std::max((ssize_t)MIN_TRACESERVICE_HEADER_SIZE,
                               (ssize_t)packetSize -
                                  (ssize_t)((SourceAddress.is_v6() == true) ? 40 : 20) - 8);
   ActualPacketSize = ((SourceAddress.is_v6() == true) ? 40 : 20) + 8 + PayloadSize;
   ExpectingReply   = false;
   ExpectingError   = false;
}


// ###### Destructor ########################################################
ICMPModule::~ICMPModule()
{
}


// ###### Prepare ICMP socket ###############################################
bool ICMPModule::prepareSocket()
{
   // ====== Bind UDP socket to given source address ========================
   boost::system::error_code      errorCode;
   boost::asio::ip::udp::endpoint udpSourceEndpoint(SourceAddress, 0);
   UDPSocket.bind(udpSourceEndpoint, errorCode);
   if(errorCode !=  boost::system::errc::success) {
      HPCT_LOG(error) << getName() << ": Unable to bind UDP socket to source address "
                      << udpSourceEndpoint << "!";
      return false;
   }
   UDPSocketEndpoint = UDPSocket.local_endpoint();

   // ====== Choose identifier ==============================================
   // On modern systems, the PID is 32 bits. Therefore, using the UDP
   // socket's local port number as ID:
   sockaddr* in = (sockaddr*)UDPSocketEndpoint.data();
   if(in->sa_family == AF_INET) {
      Identifier = ntohs(((sockaddr_in*)in)->sin_port);
   }
   else {
      assert(in->sa_family == AF_INET6);
      Identifier = ntohs(((sockaddr_in6*)in)->sin6_port);
   }

   // ====== Bind TCP socket to given source address ========================
   boost::asio::ip::tcp::endpoint tcpSourceEndpoint(SourceAddress, 0);
   TCPSocket.bind(tcpSourceEndpoint, errorCode);
   if(errorCode !=  boost::system::errc::success) {
      HPCT_LOG(error) << getName() << ": Unable to bind TCP socket to source address "
                      << tcpSourceEndpoint << "!";
      return false;
   }
   TCPSocketEndpoint = TCPSocket.local_endpoint();

   // ====== Bind ICMP socket to given source address =======================
   ICMPSocket.bind(boost::asio::ip::icmp::endpoint(SourceAddress, 0), errorCode);
   if(errorCode !=  boost::system::errc::success) {
      HPCT_LOG(error) << getName() << ": Unable to bind ICMP socket to source address "
                      << SourceAddress << "!";
      return false;
   }

   // ====== Configure sockets (timestamping, etc.) =========================
   if(!configureSocket(ICMPSocket.native_handle(), SourceAddress)) {
      return false;
   }

   // ====== Set filter (not required, but more efficient) ==================
   if(SourceAddress.is_v6()) {
      icmp6_filter filter;
      ICMP6_FILTER_SETBLOCKALL(&filter);
      ICMP6_FILTER_SETPASS(ICMP6_ECHO_REPLY,     &filter);
      ICMP6_FILTER_SETPASS(ICMP6_TIME_EXCEEDED,  &filter);
      ICMP6_FILTER_SETPASS(ICMP6_PACKET_TOO_BIG, &filter);
      ICMP6_FILTER_SETPASS(ICMP6_DST_UNREACH,    &filter);
      if(setsockopt(ICMPSocket.native_handle(), IPPROTO_ICMPV6, ICMP6_FILTER,
                    &filter, sizeof(struct icmp6_filter)) < 0) {
         HPCT_LOG(warning) << "Unable to set ICMP6_FILTER!";
      }
  }
#if defined (ICMP_FILTER)
  else {
      icmp_filter filter;
      filter.data = ~( (1 << ICMP_ECHOREPLY)      |
                       (1 << ICMP_TIME_EXCEEDED)  |
                       (1 << ICMP_DEST_UNREACH) );
      if(setsockopt(ICMPSocket.native_handle(), IPPROTO_ICMP, ICMP_FILTER,
                    &filter, sizeof(filter)) < 0) {
         HPCT_LOG(warning) << "Unable to set ICMP_FILTER!";
      }
  }
#else
#warning No ICMP_FILTER!
#endif

   // ====== Await incoming message or error ================================
   expectNextReply(ICMPSocket.native_handle(), true);
   expectNextReply(ICMPSocket.native_handle(), false);

   return true;
}


// ###### Expect next ICMP message ##########################################
void ICMPModule::expectNextReply(const int  socketDescriptor,
                                 const bool readFromErrorQueue)
{
   if(socketDescriptor == ICMPSocket.native_handle()) {
      if(readFromErrorQueue == true) {
         assert(ExpectingError == false);
         ICMPSocket.async_wait(
            boost::asio::ip::icmp::socket::wait_error,
            std::bind(&ICMPModule::handleResponse, this,
                     std::placeholders::_1, ICMPSocket.native_handle(), true)
         );
         ExpectingError = true;
      }
      else {
         assert(ExpectingReply == false);
         ICMPSocket.async_wait(
            boost::asio::ip::icmp::socket::wait_read,
            std::bind(&ICMPModule::handleResponse, this,
                     std::placeholders::_1, ICMPSocket.native_handle(), false)
         );
         ExpectingReply = true;
      }
   }
}


// ###### Cancel socket operations ##########################################
void ICMPModule::cancelSocket()
{
   ICMPSocket.cancel();
}


// ###### Send one ICMP request to given destination ########################
unsigned int ICMPModule::sendRequest(const DestinationInfo& destination,
                                     const unsigned int     fromTTL,
                                     const unsigned int     toTTL,
                                     const unsigned int     fromRound,
                                     const unsigned int     toRound,
                                     uint16_t&              seqNumber,
                                     uint32_t*              targetChecksumArray)
{
   const boost::asio::ip::icmp::endpoint localEndpoint(SourceAddress.is_unspecified() ?
                                                          findSourceForDestination(destination.address()) :
                                                          SourceAddress,
                                                       0);
   const boost::asio::ip::icmp::endpoint remoteEndpoint(destination.address(), 0);

   // ====== Set TOS/Traffic Class ==========================================
   int level;
   int option;
   int trafficClass = destination.trafficClass();
   if(destination.address().is_v6()) {
      level  = IPPROTO_IPV6;
      option = IPV6_TCLASS;
   }
   else {
      level  = IPPROTO_IP;
      option = IP_TOS;
   }
   if(setsockopt(ICMPSocket.native_handle(), level, option,
                 &trafficClass, sizeof(trafficClass)) < 0) {
      HPCT_LOG(warning) << "Unable to set Traffic Class!";
      return 0;
   }

   // ====== Prepare TraceService header ====================================
   TraceServiceHeader tsHeader(PayloadSize);
   tsHeader.magicNumber(MagicNumber);
   tsHeader.checksumTweak(0);

   // ====== Prepare ICMP header ============================================
   ICMPHeader echoRequest;
   echoRequest.type((SourceAddress.is_v6() == true) ?
      ICMPHeader::IPv6EchoRequest : ICMPHeader::IPv4EchoRequest);
   echoRequest.code(0);
   echoRequest.identifier(Identifier);

   // ====== Message scatter/gather array ===================================
   const std::array<boost::asio::const_buffer, 2> buffer {
      boost::asio::buffer(echoRequest.data(), echoRequest.size()),
      boost::asio::buffer(tsHeader.data(),    tsHeader.size())
   };

   // ====== Prepare ResultEntry array ======================================
   const unsigned int        entries      = (1 + (toRound -fromRound)) * (1 + (fromTTL -toTTL));
   unsigned int              currentEntry = 0;
   ResultEntry*              resultEntryArray[entries];
   boost::system::error_code errorCodeArray[entries];
   std::size_t               sentArray[entries];
   for(unsigned int i = 0; i < entries; i++) {
      resultEntryArray[i] = new ResultEntry;
   }

   // ====== Sender loop ====================================================
   assert(fromRound <= toRound);
   assert(fromTTL >= toTTL);
   unsigned int messagesSent = 0;
   int currentTTL            = -1;
   // ------ BEGIN OF TIMING-CRITICAL PART ----------------------------------
   for(unsigned int round = fromRound; round <= toRound; round++) {
      for(int ttl = (int)fromTTL; ttl >= (int)toTTL; ttl--) {
         assert(currentEntry < entries);
         seqNumber++;   // New sequence number!

         // ====== Set TTL ==================================================
         if(ttl != currentTTL) {
            // Only need to set option again if it differs from current TTL!
            const boost::asio::ip::unicast::hops hopsOption(ttl);
            ICMPSocket.set_option(hopsOption, errorCodeArray[currentEntry]);
            currentTTL = ttl;
         }

         // ====== Update ICMP header =======================================
         uint32_t icmpChecksum = 0;
         echoRequest.seqNumber(seqNumber);
         echoRequest.checksum(0);   // Reset the original checksum first!
         echoRequest.computeInternet16(icmpChecksum);

         // ====== Update TraceService header ===============================
         tsHeader.sendTTL(ttl);
         tsHeader.round((unsigned char)round);
         tsHeader.checksumTweak(0);
         const ResultTimePoint sendTime = ResultClock::now();
         tsHeader.sendTimeStamp(sendTime);
         tsHeader.computeInternet16(icmpChecksum);
         // Update ICMP checksum:
         echoRequest.checksum(finishInternet16(icmpChecksum));

         // ------ No given target checksum ---------------------------------
         if(targetChecksumArray[round] == ~0U) {
            targetChecksumArray[round] = echoRequest.checksum();
         }
         // ------ Target checksum given ------------------------------------
         else {
            // RFC 1624: Checksum 0xffff == -0 cannot occur, since there is
            //           always at least one non-zero field in each packet!
            assert(targetChecksumArray[round] != 0xffff);

            const uint16_t originalChecksum = echoRequest.checksum();

            // Compute value to tweak checksum to target value
            uint16_t diff = 0xffff - (targetChecksumArray[round] - originalChecksum);
            if(originalChecksum > targetChecksumArray[round]) {    // Handle necessary sum wrap!
               diff++;
            }
            tsHeader.checksumTweak(diff);

#ifdef VERIFY_ICMP_CHECKSUM
#warning VERIFY_ICMP_CHECKSUM is on!
            // Compute new checksum (must be equal to target checksum!)
            icmpChecksum = 0;
            echoRequest.checksum(0);   // Reset the original checksum first!
            echoRequest.computeInternet16(icmpChecksum);
            tsHeader.computeInternet16(icmpChecksum);
            echoRequest.checksum(finishInternet16(icmpChecksum));
            assert(echoRequest.checksum() == targetChecksumArray[round]);
#endif
         }
         assert((targetChecksumArray[round] & ~0xffff) == 0);

         // ====== Send the request =========================================
         sentArray[currentEntry] =
            ICMPSocket.send_to(buffer, remoteEndpoint, 0, errorCodeArray[currentEntry]);

         // ====== Store message information ================================
         resultEntryArray[currentEntry]->initialise(
            TimeStampSeqID,
            round, seqNumber, ttl, ActualPacketSize,
            (uint16_t)targetChecksumArray[round], sendTime,
            localEndpoint.address(), destination, Unknown
         );
         if( (!errorCodeArray[currentEntry]) && (sentArray[currentEntry] > 0) ) {
            TimeStampSeqID++;
            messagesSent++;
         }

         currentEntry++;
      }
   }
   // ------ END OF TIMING-CRITICAL PART ------------------------------------
   assert(currentEntry == entries);

   // ====== Check results ==================================================
   for(unsigned int i = 0; i < entries; i++) {
      std::pair<std::map<unsigned short, ResultEntry*>::iterator, bool> result =
         ResultsMap.insert(std::pair<unsigned short, ResultEntry*>(
                              resultEntryArray[i]->seqNumber(),
                              resultEntryArray[i]));
      assert(result.second == true);
      if( (errorCodeArray[i]) || (sentArray[i] <= 0) ) {
         resultEntryArray[i]->failedToSend(errorCodeArray[i]);
         HPCT_LOG(debug) << getName() << ": sendRequest() - send_to("
                         << SourceAddress << "->" << destination << ") failed: "
                         << errorCodeArray[i].message();
      }
   }

   return messagesSent;
}


// ###### Handle incoming message from regular or from error queue ##########
void ICMPModule::handleResponse(const boost::system::error_code& errorCode,
                                const int                        socketDescriptor,
                                const bool                       readFromErrorQueue)
{
   if(errorCode != boost::asio::error::operation_aborted) {
      // ====== Ensure to request further messages later ====================
      if(socketDescriptor == ICMPSocket.native_handle()) {
         if(!readFromErrorQueue) {
            ExpectingReply = false;   // Need to call expectNextReply() to get next message!
         }
         else {
            ExpectingError = false;   // Need to call expectNextReply() to get next error!
         }
      }

      // ====== Read all messages ===========================================
      if(!errorCode) {
         while(true) {
            // ====== Read message and control data =========================
            iovec              iov;
            msghdr             msg;
            sockaddr_storage   replyAddress;

            iov.iov_base       = &MessageBuffer;
            iov.iov_len        = sizeof(MessageBuffer);
            msg.msg_name       = (sockaddr*)&replyAddress;
            msg.msg_namelen    = sizeof(replyAddress);
            msg.msg_iov        = &iov;
            msg.msg_iovlen     = 1;
            msg.msg_flags      = 0;
            msg.msg_control    = ControlBuffer;
            msg.msg_controllen = sizeof(ControlBuffer);

#if defined (MSG_ERRQUEUE)
            const ssize_t length =
               recvmsg(socketDescriptor, &msg,
                       (readFromErrorQueue == true) ? MSG_ERRQUEUE|MSG_DONTWAIT : MSG_DONTWAIT);
#else
            assert(readFromErrorQueue == false);
            const ssize_t length = recvmsg(socketDescriptor, &msg, MSG_DONTWAIT); 
#endif
            // NOTE: length == 0 for control data without user data!
            if(length < 0) {
               break;
            }


            // ====== Handle control data ===================================
            ReceivedData receivedData;
            receivedData.ReplyEndpoint          = boost::asio::ip::udp::endpoint();
            receivedData.ApplicationReceiveTime = std::chrono::high_resolution_clock::now();
            receivedData.ReceiveSWSource        = TimeSourceType::TST_Unknown;
            receivedData.ReceiveSWTime          = std::chrono::high_resolution_clock::time_point();
            receivedData.ReceiveHWSource        = TimeSourceType::TST_Unknown;
            receivedData.ReceiveHWTime          = std::chrono::high_resolution_clock::time_point();
            receivedData.MessageBuffer          = (char*)&MessageBuffer;
            receivedData.MessageLength          = length;

            sock_extended_err* socketError          = nullptr;
            sock_extended_err* socketTXTimestamping = nullptr;
            scm_timestamping*  socketTimestamp      = nullptr;
            for(cmsghdr* cmsg = CMSG_FIRSTHDR(&msg); cmsg != nullptr; cmsg = CMSG_NXTHDR(&msg, cmsg)) {
               // printf("Level %u, Type %u\n", cmsg->cmsg_level, cmsg->cmsg_type);
               if(cmsg->cmsg_level == SOL_SOCKET) {
#if defined (SO_TIMESTAMPING)
                  if(cmsg->cmsg_type == SO_TIMESTAMPING) {
                     socketTimestamp     = (scm_timestamping*)CMSG_DATA(cmsg);
                     if(socketTimestamp->ts[2].tv_sec != 0) {
                        // Hardware timestamp (raw):
                        receivedData.ReceiveHWSource = TimeSourceType::TST_TIMESTAMPING_HW;
                        receivedData.ReceiveHWTime   = ResultTimePoint(
                                                          std::chrono::seconds(socketTimestamp->ts[2].tv_sec) +
                                                          std::chrono::nanoseconds(socketTimestamp->ts[2].tv_nsec));
                     }
                     if(socketTimestamp->ts[0].tv_sec != 0) {
                        // Software timestamp (system clock):
                        receivedData.ReceiveSWSource = TimeSourceType::TST_TIMESTAMPING_SW;
                        receivedData.ReceiveSWTime   = ResultTimePoint(
                                                          std::chrono::seconds(socketTimestamp->ts[0].tv_sec) +
                                                          std::chrono::nanoseconds(socketTimestamp->ts[0].tv_nsec));
                     }
                  }
                  else
#endif
#if defined (SO_TIMESTAMPNS)
                  if(cmsg->cmsg_type == SO_TIMESTAMPNS) {
                     const timespec* ts = (const timespec*)CMSG_DATA(cmsg);
                     receivedData.ReceiveSWSource = TimeSourceType::TST_TIMESTAMPNS;
                     receivedData.ReceiveSWTime   = ResultTimePoint(
                                                       std::chrono::seconds(ts->tv_sec) +
                                                       std::chrono::nanoseconds(ts->tv_nsec));
                  }
                  else if(cmsg->cmsg_type == SO_TIMESTAMP) {
#endif
#if defined (SO_TS_CLOCK)
#error FreeBSD FIXME!
#endif
                     const timeval* tv = (const timeval*)CMSG_DATA(cmsg);
                     receivedData.ReceiveSWSource = TimeSourceType::TST_TIMESTAMP;
                     receivedData.ReceiveSWTime   = ResultTimePoint(
                                                       std::chrono::seconds(tv->tv_sec) +
                                                       std::chrono::microseconds(tv->tv_usec));
#if defined (SO_TIMESTAMPNS)
                  }
#endif
               }
#if defined (MSG_ERRQUEUE)
               else if(cmsg->cmsg_level == SOL_IPV6) {
                  if(cmsg->cmsg_type == IPV6_RECVERR) {
                     socketError = (sock_extended_err*)CMSG_DATA(cmsg);
                     if(socketError->ee_origin ==  SO_EE_ORIGIN_TIMESTAMPING) {
                        socketTXTimestamping = socketError;
                     }
                     else if( (socketError->ee_origin != SO_EE_ORIGIN_ICMP6) &&
                              (socketError->ee_origin != SO_EE_ORIGIN_LOCAL) ) {
                        socketError = nullptr;   // Unexpected content!
                     }
                  }
               }
               else if(cmsg->cmsg_level == SOL_IP) {
                  if(cmsg->cmsg_type == IP_RECVERR) {
                     socketError = (sock_extended_err*)CMSG_DATA(cmsg);
                     if( (socketError->ee_origin == SO_EE_ORIGIN_TIMESTAMPING) &&
                         (socketError->ee_errno == ENOMSG) ) {
                        socketTXTimestamping = socketError;
                     }
                     else if( (socketError->ee_origin != SO_EE_ORIGIN_ICMP) &&
                              (socketError->ee_origin != SO_EE_ORIGIN_LOCAL) ) {
                        socketError = nullptr;   // Unexpected content!
                     }
                  }
               }
#else
#error FreeBSD FIXME!
#endif
            }

            // ====== TX Timestamping information via error queue ===========
#if defined (SO_TIMESTAMPNS)
            if( (readFromErrorQueue) && (socketTXTimestamping != nullptr) ) {
               if(socketTimestamp != nullptr) {
                  updateSendTimeInResultEntry(socketTXTimestamping, socketTimestamp);
               }
               // This is just the timestamp -> nothing more to do here!
               continue;
            }
#endif

#if defined (SIOCGSTAMPNS) || defined (SIOCGSTAMP)
            // ====== No timestamping, yet? Try SIOCGSTAMPNS/SIOCGSTAMP =====
            if(receivedData.ReceiveSWSource == TimeSourceType::TST_Unknown) {
               // NOTE: Assuming SIOCGSTAMPNS/SIOCGSTAMP deliver software time stamps!

               // ------ Linux: get reception time via SIOCGSTAMPNS ---------
               timespec ts;
               timeval  tv;
               if(ioctl(socketDescriptor, SIOCGSTAMPNS, &ts) == 0) {
                  // Got reception time from kernel via SIOCGSTAMPNS
                  receivedData.ReceiveSWSource = TimeSourceType::TST_SIOCGSTAMPNS;
                  receivedData.ReceiveSWTime   = ResultTimePoint(
                                                    std::chrono::seconds(ts.tv_sec) +
                                                    std::chrono::nanoseconds(ts.tv_nsec));
               }
               // ------ Linux: get reception time via SIOCGSTAMP -----------
               else if(ioctl(socketDescriptor, SIOCGSTAMP, &tv) == 0) {
                  // Got reception time from kernel via SIOCGSTAMP
                  receivedData.ReceiveSWSource = TimeSourceType::TST_SIOCGSTAMP;
                  receivedData.ReceiveSWTime   = ResultTimePoint(
                                                    std::chrono::seconds(tv.tv_sec) +
                                                    std::chrono::microseconds(tv.tv_usec));
               }
            }
#endif

            // ====== Get reply address =====================================
            // Using UDP endpoint as generic container to store address:port!
            receivedData.ReplyEndpoint =
               sockaddrToEndpoint<boost::asio::ip::udp::endpoint>(
                  (sockaddr*)msg.msg_name, msg.msg_namelen);


            // ====== Handle reply data =====================================
            if(!readFromErrorQueue) {
               handlePayloadResponse(socketDescriptor, receivedData);
            }

            else {
               handleErrorResponse(socketDescriptor, receivedData, socketError);
            }
         }
      }

      expectNextReply(socketDescriptor, readFromErrorQueue);
   }
}


// ###### Update ResultEntry with send timestamp information ################
void ICMPModule::updateSendTimeInResultEntry(const sock_extended_err* socketError,
                                             const scm_timestamping*  socketTimestamp)
{
#if defined (SO_TIMESTAMPING)
   for(std::map<unsigned short, ResultEntry*>::iterator iterator = ResultsMap.begin();
       iterator != ResultsMap.end(); iterator++) {
      ResultEntry* resultsEntry = iterator->second;
      if(resultsEntry->timeStampSeqID() == socketError->ee_data) {
         int                                   txTimeStampType = -1;
         int                                   txTimeSource    = -1;
         ResultTimePoint txTimePoint;
         if(socketTimestamp->ts[2].tv_sec != 0) {
            // Hardware timestamp (raw):
            txTimeSource = TimeSourceType::TST_TIMESTAMPING_HW;
            txTimePoint  = ResultTimePoint(
                              std::chrono::seconds(socketTimestamp->ts[2].tv_sec) +
                              std::chrono::nanoseconds(socketTimestamp->ts[2].tv_nsec));
            switch(socketError->ee_info) {
               case SCM_TSTAMP_SND:
                  txTimeStampType = TXTimeStampType::TXTST_TransmissionHW;
                break;
               default:
                  HPCT_LOG(warning) << "Got unexpected HW timestamp with socketError->ee_info="
                                    << socketError->ee_info;
                break;
            }
         }
         if(socketTimestamp->ts[0].tv_sec != 0) {
            // Software timestamp (system time from kernel):
            txTimeSource = TimeSourceType::TST_TIMESTAMPING_SW;
            txTimePoint  = ResultTimePoint(
                              std::chrono::seconds(socketTimestamp->ts[0].tv_sec) +
                              std::chrono::nanoseconds(socketTimestamp->ts[0].tv_nsec));
            switch(socketError->ee_info) {
               case SCM_TSTAMP_SCHED:
                  txTimeStampType = TXTimeStampType::TXTST_SchedulerSW;
                break;
               case SCM_TSTAMP_SND:
                  txTimeStampType = TXTimeStampType::TXTST_TransmissionSW;
                break;
               default:
                  HPCT_LOG(warning) << "Got unexpected SW timestamp with socketError->ee_info="
                                    << socketError->ee_info;
                break;
            }
         }
         if( (txTimeStampType >= 0) && (txTimeSource >= 0) ) {
            resultsEntry->setSendTime((TXTimeStampType)txTimeStampType,
                                      (TimeSourceType)txTimeSource, txTimePoint);
         }
         else {
            HPCT_LOG(warning) << "Got unexpected timestamping information";
         }
         return;   // Done!
      }
   }
   HPCT_LOG(warning) << "Not found: timeStampSeqID=" << socketError->ee_data;
#endif
}


// ###### Handle payload response (i.e. not from error queue) ###############
void ICMPModule::handlePayloadResponse(const int     socketDescriptor,
                                       ReceivedData& receivedData)
{
   // ====== Handle ICMP header =============================================
   boost::interprocess::bufferstream is(receivedData.MessageBuffer,
                                        receivedData.MessageLength);

   // ------ IPv6 -----------------------------------------------------------
   ICMPHeader icmpHeader;
   if(SourceAddress.is_v6()) {
      is >> icmpHeader;
      if(is) {

         // ------ IPv6 -> ICMPv6[Echo Reply] -------------------------------
         if( (icmpHeader.type() == ICMPHeader::IPv6EchoReply) &&
             (icmpHeader.identifier() == Identifier) ) {
            // ------ TraceServiceHeader ------------------------------------
            TraceServiceHeader tsHeader;
            is >> tsHeader;
            if(is) {
               if(tsHeader.magicNumber() == MagicNumber) {
                  // This is ICMP payload checked by the kernel =>
                  // not setting receivedData.Source and receivedData.Destination here!
                  recordResult(receivedData,
                               icmpHeader.type(), icmpHeader.code(),
                               icmpHeader.seqNumber(),
                               40 + receivedData.MessageLength);
               }
            }
         }

         // ------ IPv6 -> ICMPv6[Error] ------------------------------------
         else if( (icmpHeader.type() == ICMPHeader::IPv6TimeExceeded) ||
                  (icmpHeader.type() == ICMPHeader::IPv6Unreachable) ) {
            IPv6Header innerIPv6Header;
            ICMPHeader innerICMPHeader;
            TraceServiceHeader tsHeader;
            is >> innerIPv6Header >> innerICMPHeader >> tsHeader;
            if( (is) &&
                (innerIPv6Header.nextHeader() == IPPROTO_ICMPV6) &&
                (innerICMPHeader.identifier() == Identifier) &&
                (tsHeader.magicNumber() == MagicNumber) ) {
               receivedData.Source      = boost::asio::ip::udp::endpoint(innerIPv6Header.sourceAddress(), 0);
               receivedData.Destination = boost::asio::ip::udp::endpoint(innerIPv6Header.destinationAddress(), 0);
               recordResult(receivedData,
                            icmpHeader.type(), icmpHeader.code(),
                            innerICMPHeader.seqNumber(),
                            40 + receivedData.MessageLength);
            }
         }

      }
   }

   // ------ IPv4 -----------------------------------------------------------
   else {
      // NOTE: For IPv4, also the IPv4 header of the message is included!
      IPv4Header ipv4Header;
      is >> ipv4Header;
      if( (is) && (ipv4Header.protocol() == IPPROTO_ICMP) ) {
         is >> icmpHeader;
         if(is) {

            // ------ IPv4 -> ICMP[Echo Reply] ------------------------------
            if( (icmpHeader.type() == ICMPHeader::IPv4EchoReply) &&
                (icmpHeader.identifier() == Identifier) ) {
               // ------ TraceServiceHeader ---------------------------------
               TraceServiceHeader tsHeader;
               is >> tsHeader;
               if( (is) && (tsHeader.magicNumber() == MagicNumber) ) {
                  // NOTE: This is the reponse
                  //       -> source and destination are swapped!
                  receivedData.Source      = boost::asio::ip::udp::endpoint(ipv4Header.destinationAddress(), 0);
                  receivedData.Destination = boost::asio::ip::udp::endpoint(ipv4Header.sourceAddress(), 0);
                  recordResult(receivedData,
                               icmpHeader.type(), icmpHeader.code(),
                               icmpHeader.seqNumber(),
                               receivedData.MessageLength);
               }
            }

            // ------ IPv4 -> ICMP[Error] -----------------------------------
            else if( (icmpHeader.type() == ICMPHeader::IPv4TimeExceeded) ||
                     (icmpHeader.type() == ICMPHeader::IPv4Unreachable) ) {
               IPv4Header innerIPv4Header;
               ICMPHeader innerICMPHeader;
               is >> innerIPv4Header >> innerICMPHeader;
               if( (is) &&
                   (innerIPv4Header.protocol() == IPPROTO_ICMP) &&
                   (innerICMPHeader.identifier() == Identifier) ) {
                  // Unfortunately, ICMPv4 does not return the full
                  // TraceServiceHeader here! So, the sequence number
                  // has to be used to identify the outgoing request!
                  receivedData.Source      = boost::asio::ip::udp::endpoint(innerIPv4Header.sourceAddress(), 0);
                  receivedData.Destination = boost::asio::ip::udp::endpoint(innerIPv4Header.destinationAddress(), 0);
                  recordResult(receivedData,
                               icmpHeader.type(), icmpHeader.code(),
                               innerICMPHeader.seqNumber(),
                               receivedData.MessageLength);
               }
            }

         }
      }
   }
}


// ###### Handle error response (i.e. from error queue) #####################
void ICMPModule::handleErrorResponse(const int          socketDescriptor,
                                     ReceivedData&      receivedData,
                                     sock_extended_err* socketError)
{
   // Nothing to do here! ICMP error responses are the actual ICMP payload!
}<|MERGE_RESOLUTION|>--- conflicted
+++ resolved
@@ -58,17 +58,12 @@
                        const uint16_t                           destinationPort)
    : IOModuleBase(ioService, resultsMap, sourceAddress,
                   newResultCallback),
-<<<<<<< HEAD
+     ICMPSocket(IOService, (sourceAddress.is_v6() == true) ? boost::asio::ip::icmp::v6() :
+                                                             boost::asio::ip::icmp::v4() ),
      UDPSocket(IOService, (sourceAddress.is_v6() == true) ? boost::asio::ip::udp::v6() :
                                                             boost::asio::ip::udp::v4() ),
      TCPSocket(IOService, (sourceAddress.is_v6() == true) ? boost::asio::ip::tcp::v6() :
-                                                            boost::asio::ip::tcp::v4() ),
-=======
->>>>>>> 8c2257d9
-     ICMPSocket(IOService, (sourceAddress.is_v6() == true) ? boost::asio::ip::icmp::v6() :
-                                                             boost::asio::ip::icmp::v4() ),
-     UDPSocket(IOService, (sourceAddress.is_v6() == true) ? boost::asio::ip::udp::v6() :
-                                                            boost::asio::ip::udp::v4() )
+                                                            boost::asio::ip::tcp::v4() )
 {
    // Overhead: IPv4 Header (20)/IPv6 Header (40) + ICMP Header (8)
    PayloadSize      = std::max((ssize_t)MIN_TRACESERVICE_HEADER_SIZE,
