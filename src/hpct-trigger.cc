// =================================================================
//          #     #                 #     #
//          ##    #   ####   #####  ##    #  ######   #####
//          # #   #  #    #  #    # # #   #  #          #
//          #  #  #  #    #  #    # #  #  #  #####      #
//          #   # #  #    #  #####  #   # #  #          #
//          #    ##  #    #  #   #  #    ##  #          #
//          #     #   ####   #    # #     #  ######     #
//
//       ---   The NorNet Testbed for Multi-Homed Systems  ---
//                       https://www.nntb.no
// =================================================================
//
// High-Performance Connectivity Tracer (HiPerConTracer)
// Copyright (C) 2015-2024 by Thomas Dreibholz
//
// This program is free software: you can redistribute it and/or modify
// it under the terms of the GNU General Public License as published by
// the Free Software Foundation, either version 3 of the License, or
// (at your option) any later version.
//
// This program is distributed in the hope that it will be useful,
// but WITHOUT ANY WARRANTY; without even the implied warranty of
// MERCHANTABILITY or FITNESS FOR A PARTICULAR PURPOSE.  See the
// GNU General Public License for more details.
//
// You should have received a copy of the GNU General Public License
// along with this program.  If not, see <http://www.gnu.org/licenses/>.
//
// Contact: dreibh@simula.no

#include <iostream>
#include <vector>

#include <boost/algorithm/string.hpp>
#include <boost/asio/ip/address.hpp>
#include <boost/program_options.hpp>

#include "check.h"
#include "icmpheader.h"
#include "jitter.h"
#include "logger.h"
#include "package-version.h"
#include "ping.h"
#include "resultswriter.h"
#include "service.h"
#include "tools.h"
#include "traceroute.h"


struct TargetInfo
{
   std::chrono::steady_clock::time_point LastSeen;
   unsigned int                          TriggerCounter;
};

static const std::string                                     ProgramID = std::string("HPCT-Trigger/") + HPCT_VERSION;
static std::map<boost::asio::ip::address, std::set<uint8_t>> SourceArray;
static std::set<boost::asio::ip::address>                    DestinationArray;
static std::map<boost::asio::ip::address, TargetInfo*>       TargetMap;
static std::set<ResultsWriter*>                              ResultsWriterSet;
static std::set<Service*>                                    ServiceSet;
static boost::asio::io_service                               IOService;
static boost::asio::basic_raw_socket<boost::asio::ip::icmp>  SnifferSocketV4(IOService);
static boost::asio::basic_raw_socket<boost::asio::ip::icmp>  SnifferSocketV6(IOService);
static boost::asio::ip::icmp::endpoint                       IncomingPingSource;
static char                                                  IncomingPingMessageBuffer[4096];
static boost::asio::signal_set                               Signals(IOService, SIGINT, SIGTERM);
static boost::posix_time::milliseconds                       CleanupTimerInterval(1000);
static boost::asio::deadline_timer                           CleanupTimer(IOService, CleanupTimerInterval);

static unsigned int                                          PingsBeforeQueuing = 3;
static unsigned int                                          PingTriggerLength  = 53;
static unsigned int                                          PingTriggerAge     = 300;


// ###### Signal handler ####################################################
static void signalHandler(const boost::system::error_code& error, int signal_number)
{
   if(error != boost::asio::error::operation_aborted) {
      puts("\n*** Shutting down! ***\n");   // Avoids a false positive from Helgrind.
      IOService.stop();
      for(std::set<Service*>::iterator serviceIterator = ServiceSet.begin(); serviceIterator != ServiceSet.end(); serviceIterator++) {
         Service* service = *serviceIterator;
         service->requestStop();
      }
   }
 }


// ###### Check whether services can be cleaned up ##########################
static void tryCleanup(const boost::system::error_code& errorCode)
{
   bool finished = true;
   for(std::set<Service*>::iterator serviceIterator = ServiceSet.begin(); serviceIterator != ServiceSet.end(); serviceIterator++) {
      Service* service = *serviceIterator;
      if(!service->joinable()) {
         finished = false;
         break;
      }
   }

   if(!finished) {
      CleanupTimer.expires_at(CleanupTimer.expires_at() + CleanupTimerInterval);
      CleanupTimer.async_wait(tryCleanup);

      const std::chrono::steady_clock::time_point now = std::chrono::steady_clock::now();
      std::map<boost::asio::ip::address, TargetInfo*>::iterator iterator = TargetMap.begin();
      while(iterator != TargetMap.end()) {
         std::map<boost::asio::ip::address, TargetInfo*>::iterator current = iterator;
         iterator++;
         TargetInfo* targetInfo = current->second;
         if(now - targetInfo->LastSeen >= std::chrono::seconds(PingTriggerAge)) {
            TargetMap.erase(current);
            delete targetInfo;
         }
      }
   }
   else {
      SnifferSocketV4.cancel();
      SnifferSocketV6.cancel();
      Signals.cancel();
   }
}


// ###### Handle Ping #######################################################
static void handlePing(const ICMPHeader& header, const std::size_t payloadLength)
{
   HPCT_LOG(trace) << "Ping from " << IncomingPingSource.address()
                   << ", payload " << payloadLength;

   if(payloadLength == PingTriggerLength) {
      std::map<boost::asio::ip::address, TargetInfo*>::iterator found =
         TargetMap.find(IncomingPingSource.address());
      if(found != TargetMap.end()) {
         TargetInfo* targetInfo = found->second;
         targetInfo->TriggerCounter++;
         targetInfo->LastSeen = std::chrono::steady_clock::now();
         HPCT_LOG(trace) << "Triggered: " <<  IncomingPingSource.address()
                         << ", n=" << targetInfo->TriggerCounter;
         if(targetInfo->TriggerCounter >= PingsBeforeQueuing) {
            for(std::set<Service*>::iterator serviceIterator = ServiceSet.begin(); serviceIterator != ServiceSet.end(); serviceIterator++) {
               Service* service = *serviceIterator;

               const boost::asio::ip::address sourceAddress = service->getSource();
               assert(SourceArray.find(sourceAddress) != SourceArray.end());
               for(std::set<uint8_t>::iterator trafficClassIterator = SourceArray[sourceAddress].begin();
                   trafficClassIterator != SourceArray[sourceAddress].end(); trafficClassIterator++) {
                  const uint8_t trafficClass = *trafficClassIterator;
                  const DestinationInfo destination(IncomingPingSource.address(), trafficClass);

                  if(service->addDestination(destination)) {
                      HPCT_LOG(debug) << "Queued " << destination
                                      << " from " << service->getSource();
                      targetInfo->TriggerCounter = 0;
                  }
               }
            }
         }
      }
      else {
         TargetInfo* targetInfo = new TargetInfo;
         if(targetInfo != nullptr) {
            targetInfo->TriggerCounter = 1;
            targetInfo->LastSeen       = std::chrono::steady_clock::now();
            TargetMap.insert(std::pair<boost::asio::ip::address, TargetInfo*>(
                                IncomingPingSource.address(), targetInfo));
            HPCT_LOG(trace) << "Triggered: " <<  IncomingPingSource.address();
         }
      }
   }
}


// ###### Decode raw ICMP packet ############################################
static void receivedPingV4(const boost::system::error_code& errorCode, std::size_t length)
{
   if(errorCode != boost::asio::error::operation_aborted) {
      if( (!errorCode) && (length >= sizeof(ip)) ) {
         // ====== Decode IPv4 packet =======================================
         // NOTE: raw socket for IPv4 delivers IPv4 header as well!
         const ip* ipHeader = (const ip*)IncomingPingMessageBuffer;
         if( (ipHeader->ip_v == 4) &&
             (ntohs(ipHeader->ip_len) == length) ) {
             const std::size_t headerLength = ipHeader->ip_hl << 2;
             const uint8_t     protocol     = ipHeader->ip_p;
             // ====== Decode ICMP message ==================================
             if( (headerLength + 8 <= length) && (protocol == IPPROTO_ICMP) ) {
                 ICMPHeader header((const char*)&IncomingPingMessageBuffer[headerLength],
                                   length - headerLength);
                 if(header.type() == ICMPHeader::IPv4EchoRequest) {
                    handlePing(header, length - headerLength - 8);
                 }
             }
         }
      }
      SnifferSocketV4.async_receive_from(
         boost::asio::buffer(IncomingPingMessageBuffer, sizeof(IncomingPingMessageBuffer)),
                             IncomingPingSource, receivedPingV4);
   }
}


// ###### Decode raw ICMPv6 packet ##########################################
static void receivedPingV6(const boost::system::error_code& errorCode, std::size_t length)
{
   if(errorCode != boost::asio::error::operation_aborted) {
      if( (!errorCode) && (length >= 8) ) {
         // ====== Decode ICMPv6 message ====================================
         // NOTE: raw socket for IPv6 just delivery the IPv6 payload!
         if(length >= 8) {
            ICMPHeader header((const char*)&IncomingPingMessageBuffer, length);
            if(header.type() == ICMPHeader::IPv6EchoRequest) {
               handlePing(header, length - 8);
            }
         }
      }
      SnifferSocketV6.async_receive_from(
         boost::asio::buffer(IncomingPingMessageBuffer, sizeof(IncomingPingMessageBuffer)),
                             IncomingPingSource, receivedPingV6);
   }
}



// ###### Main program ######################################################
int main(int argc, char** argv)
{
   // ====== Initialize =====================================================
   unsigned int                       measurementID;
   unsigned int                       logLevel;
   bool                               logColor;
   std::filesystem::path              logFile;
   std::string                        user((getlogin() != nullptr) ? getlogin() : "0");
   bool                               serviceJitter;
   bool                               servicePing;
   bool                               serviceTraceroute;
   unsigned int                       iterations;
   std::vector<std::string>           ioModulesList;
   std::set<std::string>              ioModules;
   std::vector<std::filesystem::path> sourcesFileList;
   std::vector<std::filesystem::path> destinationsFileList;

   TracerouteParameters               tracerouteParameters;
   uint16_t                           tracerouteUDPSourcePort;
   uint16_t                           tracerouteUDPDestinationPort;
   uint16_t                           tracerouteTCPSourcePort;
   uint16_t                           tracerouteTCPDestinationPort;

   TracerouteParameters               pingParameters;
   uint16_t                           pingUDPSourcePort;
   uint16_t                           pingUDPDestinationPort;
   uint16_t                           pingTCPSourcePort;
   uint16_t                           pingTCPDestinationPort;

   TracerouteParameters               jitterParameters;
   uint16_t                           jitterUDPSourcePort;
   uint16_t                           jitterUDPDestinationPort;
   uint16_t                           jitterTCPSourcePort;
   uint16_t                           jitterTCPDestinationPort;
   bool                               jitterRecordRawResults;

   unsigned int                       resultsTransactionLength;
   std::filesystem::path              resultsDirectory;
   std::string                        resultsCompressionString;
   ResultsWriterCompressor            resultsCompression;
   unsigned int                       resultsFormatVersion;

   boost::program_options::options_description commandLineOptions;
   commandLineOptions.add_options()
      ( "help,h",
           "Print help message" )
      ( "check",
           "Check environment" )

      ( "loglevel,L",
           boost::program_options::value<unsigned int>(&logLevel)->default_value(boost::log::trivial::severity_level::info),
           "Set logging level" )
      ( "logfile,O",
           boost::program_options::value<std::filesystem::path>(&logFile)->default_value(std::filesystem::path()),
           "Log file" )
      ( "logcolor,Z",
           boost::program_options::value<bool>(&logColor)->default_value(true),
           "Use ANSI color escape sequences for log output" )
      ( "verbose,v",
           boost::program_options::value<unsigned int>(&logLevel)->implicit_value(boost::log::trivial::severity_level::trace),
           "Verbose logging level" )
      ( "quiet,q",
           boost::program_options::value<unsigned int>(&logLevel)->implicit_value(boost::log::trivial::severity_level::warning),
           "Quiet logging level" )
      ( "user,U",
           boost::program_options::value<std::string>(&user),
           "User" )

      ( "measurement-id,#",
           boost::program_options::value<unsigned int>(&measurementID)->default_value(0),
           "Measurement identifier" )
      ( "source,S",
           boost::program_options::value<std::vector<std::string>>(),
           "Source address" )
      ( "destination,D",
           boost::program_options::value<std::vector<std::string>>(),
           "Destination address" )
      ( "sources-from-file",
           boost::program_options::value<std::vector<std::filesystem::path>>(&sourcesFileList),
           "Read source addresses from file" )
      ( "destinations-from-file",
           boost::program_options::value<std::vector<std::filesystem::path>>(&destinationsFileList),
           "Read destination addresses from file" )
      ( "iomodule,M",
           boost::program_options::value<std::vector<std::string>>(&ioModulesList),
           "I/O module" )

      ( "jitter,J",
           boost::program_options::value<bool>(&serviceJitter)->default_value(false)->implicit_value(true),
           "Start Jitter service" )
      ( "ping,P",
           boost::program_options::value<bool>(&servicePing)->default_value(false)->implicit_value(true),
           "Start Ping service" )
      ( "traceroute,T",
           boost::program_options::value<bool>(&serviceTraceroute)->default_value(false)->implicit_value(true),
           "Start Traceroute service" )
      ( "iterations,I",
           boost::program_options::value<unsigned int>(&iterations)->default_value(0),
           "Iterations" )

      ( "tracerouteinterval",
           boost::program_options::value<unsigned long long>(&tracerouteParameters.Interval)->default_value(10000),
           "Traceroute interval in ms" )
      ( "tracerouteintervaldeviation",
           boost::program_options::value<float>(&tracerouteParameters.Deviation)->default_value(0.1),
           "Traceroute interval deviation fraction (0.0 to 1.0)" )
      ( "tracerouteduration",
           boost::program_options::value<unsigned int>(&tracerouteParameters.Expiration)->default_value(3000),
           "Traceroute duration in ms" )
      ( "tracerouterounds",
           boost::program_options::value<unsigned int>(&tracerouteParameters.Rounds)->default_value(1),
           "Traceroute rounds" )
      ( "tracerouteinitialmaxttl",
           boost::program_options::value<unsigned int>(&tracerouteParameters.InitialMaxTTL)->default_value(6),
           "Traceroute initial maximum TTL value" )
      ( "traceroutefinalmaxttl",
           boost::program_options::value<unsigned int>(&tracerouteParameters.FinalMaxTTL)->default_value(36),
           "Traceroute final maximum TTL value" )
      ( "tracerouteincrementmaxttl",
           boost::program_options::value<unsigned int>(&tracerouteParameters.IncrementMaxTTL)->default_value(6),
           "Traceroute increment maximum TTL value" )
      ( "traceroutepacketsize",
           boost::program_options::value<unsigned int>(&tracerouteParameters.PacketSize)->default_value(0),
           "Traceroute packet size in B" )
      ( "tracerouteudpsourceport",
           boost::program_options::value<uint16_t>(&tracerouteUDPSourcePort)->default_value(0),
           "Traceroute UDP source port" )
      ( "tracerouteudpdestinationport",
           boost::program_options::value<uint16_t>(&tracerouteUDPDestinationPort)->default_value(7),
           "Traceroute UDP destination port" )
      ( "traceroutetcpsourceport",
           boost::program_options::value<uint16_t>(&tracerouteTCPSourcePort)->default_value(0),
           "Traceroute TCP source port" )
      ( "traceroutetcpdestinationport",
           boost::program_options::value<uint16_t>(&tracerouteTCPDestinationPort)->default_value(80),
           "Traceroute TCP destination port" )

      ( "pinginterval",
           boost::program_options::value<unsigned long long>(&pingParameters.Interval)->default_value(1000),
           "Ping interval in ms" )
      ( "pingintervaldeviation",
           boost::program_options::value<float>(&pingParameters.Deviation)->default_value(0.1),
           "Ping interval deviation fraction (0.0 to 1.0)" )
      ( "pingexpiration",
           boost::program_options::value<unsigned int>(&pingParameters.Expiration)->default_value(30000),
           "Ping expiration timeout in ms" )
      ( "pingburst",
           boost::program_options::value<unsigned int>(&pingParameters.Rounds)->default_value(1),
           "Ping burst" )
      ( "pingttl",
           boost::program_options::value<unsigned int>(&pingParameters.InitialMaxTTL)->default_value(64),
           "Ping initial maximum TTL value" )
      ( "pingpacketsize",
           boost::program_options::value<unsigned int>(&pingParameters.PacketSize)->default_value(0),
           "Ping packet size in B" )
      ( "pingudpsourceport",
           boost::program_options::value<uint16_t>(&pingUDPSourcePort)->default_value(0),
           "Ping UDP source port" )
      ( "pingudpdestinationport",
           boost::program_options::value<uint16_t>(&pingUDPDestinationPort)->default_value(7),
           "Ping UDP destination port" )
      ( "pingtcpsourceport",
           boost::program_options::value<uint16_t>(&pingTCPSourcePort)->default_value(0),
           "Ping TCP source port" )
      ( "pingtcpdestinationport",
           boost::program_options::value<uint16_t>(&pingTCPDestinationPort)->default_value(80),
           "Ping TCP destination port" )

      ( "jitterinterval",
           boost::program_options::value<unsigned long long>(&jitterParameters.Interval)->default_value(10000),
           "Jitter interval in ms" )
      ( "jitterintervaldeviation",
           boost::program_options::value<float>(&jitterParameters.Deviation)->default_value(0.1),
           "Jitter interval deviation fraction (0.0 to 1.0)" )
      ( "jitterexpiration",
           boost::program_options::value<unsigned int>(&jitterParameters.Expiration)->default_value(5000),
           "Jitter expiration timeout in ms" )
      ( "jitterburst",
           boost::program_options::value<unsigned int>(&jitterParameters.Rounds)->default_value(16),
           "Jitter burst" )
      ( "jitterttl",
           boost::program_options::value<unsigned int>(&jitterParameters.InitialMaxTTL)->default_value(64),
           "Jitter initial maximum TTL value" )
      ( "jitterpacketsize",
           boost::program_options::value<unsigned int>(&jitterParameters.PacketSize)->default_value(128),
           "Jitter packet size in B" )
      ( "jitterudpsourceport",
           boost::program_options::value<uint16_t>(&jitterUDPSourcePort)->default_value(0),
           "Jitter UDP source port" )
      ( "jitterudpdestinationport",
           boost::program_options::value<uint16_t>(&jitterUDPDestinationPort)->default_value(7),
           "Jitter UDP destination port" )
      ( "jittertcpsourceport",
           boost::program_options::value<uint16_t>(&jitterTCPSourcePort)->default_value(0),
           "Jitter TCP source port" )
      ( "jittertcpdestinationport",
           boost::program_options::value<uint16_t>(&jitterTCPDestinationPort)->default_value(80),
           "Jitter TCP destination port" )
      ( "jitterrecordraw",
           boost::program_options::value<bool>(&jitterRecordRawResults)->default_value(false)->implicit_value(true),
           "Record raw Ping results for Jitter computation" )

      ( "pingsbeforequeuing",
           boost::program_options::value<unsigned int>(&PingsBeforeQueuing)->default_value(3),
           "Pings before queuing" )
      ( "pingtriggerlength",
           boost::program_options::value<unsigned int>(&PingTriggerLength)->default_value(53),
           "Ping trigger length in B" )
      ( "pingtriggerage",
           boost::program_options::value<unsigned int>(&PingTriggerAge)->default_value(300),
           "Ping trigger age in s" )

      ( "resultsdirectory,R",
           boost::program_options::value<std::filesystem::path>(&resultsDirectory)->default_value(std::string()),
           "Results directory" )
      ( "resultstransactionlength,l",
           boost::program_options::value<unsigned int>(&resultsTransactionLength)->default_value(60),
           "Results directory in s" )
      ( "resultscompression,C",
           boost::program_options::value<std::string>(&resultsCompressionString)->default_value(std::string("XZ")),
           "Results compression" )
      ( "resultsformat,F",
           boost::program_options::value<unsigned int>(&resultsFormatVersion)->default_value(OutputFormatVersionType::OFT_HiPerConTracer_Version2),
           "Results format version" )
    ;


   // ====== Handle command-line arguments ==================================
   boost::program_options::variables_map vm;
   try {
      boost::program_options::store(boost::program_options::command_line_parser(argc, argv).
                                       style(
                                          boost::program_options::command_line_style::style_t::default_style|
                                          boost::program_options::command_line_style::style_t::allow_long_disguise
                                       ).
                                       options(commandLineOptions).
                                       run(), vm);
      boost::program_options::notify(vm);
   }
   catch(std::exception& e) {
      std::cerr << "ERROR: Bad parameter: " << e.what() << "\n";
      return 1;
   }

   if(vm.count("help")) {
       std::cerr << "Usage: " << argv[0] << " parameters" << "\n"
                 << commandLineOptions;
       return 1;
   }
   else if(vm.count("check")) {
      checkEnvironment("HPCT Trigger");
      return 0;
   }

   if(vm.count("source")) {
      const std::vector<std::string>& sourceAddressVector = vm["source"].as<std::vector<std::string>>();
      for(std::vector<std::string>::const_iterator iterator = sourceAddressVector.begin();
          iterator != sourceAddressVector.end(); iterator++) {
         if(!addSourceAddress(SourceArray, iterator->c_str())) {
            return 1;
         }
      }
   }
   if(vm.count("destination")) {
      const std::vector<std::string>& destinationAddressVector = vm["destination"].as<std::vector<std::string>>();
      for(std::vector<std::string>::const_iterator iterator = destinationAddressVector.begin();
          iterator != destinationAddressVector.end(); iterator++) {
         if(!addDestinationAddress(DestinationArray, iterator->c_str())) {
            return 1;
         }
      }
   }
   for(const std::filesystem::path& sourceFile : sourcesFileList) {
      if(!addSourceAddressesFromFile(SourceArray, sourceFile)) {
         return -1;
      }
   }
   for(const std::filesystem::path& destinationFile : destinationsFileList) {
      if(!addDestinationAddressesFromFile(DestinationArray, destinationFile)) {
         return -1;
      }
   }
   if(vm.count("iomodule")) {
      for(std::string& ioModule : ioModulesList) {
         boost::algorithm::to_upper(ioModule);
         if(IOModuleBase::checkIOModule(ioModule) == false) {
            std::cerr << "ERROR: Bad IO module name: " << ioModule << "\n";
            return 1;
         }
         ioModules.insert(ioModule);
      }
   }
   else {
      ioModules.insert("ICMP");
   }
   if(measurementID > 0x7fffffff) {
      std::cerr << "ERROR: Invalid MeasurementID setting: " << measurementID << "\n";
      return 1;
   }
   if( (pingParameters.Deviation < 0.0) || (pingParameters.Deviation > 1.0) ) {
      std::cerr << "ERROR: Invalid Ping interval deviation setting: "
                << pingParameters.Deviation << "\n";
      return 1;
   }
   if( (tracerouteParameters.Deviation < 0.0) || (tracerouteParameters.Deviation > 1.0) ) {
      std::cerr << "ERROR: Invalid Traceroute interval deviation setting: "
                << tracerouteParameters.Deviation << "\n";
   }
   if(tracerouteParameters.InitialMaxTTL > tracerouteParameters.FinalMaxTTL) {
      std::cerr << "NOTE: Setting TracerouteInitialMaxTTL to TracerouteFinalMaxTTL=" << tracerouteParameters.FinalMaxTTL << "!\n";
      tracerouteParameters.InitialMaxTTL = tracerouteParameters.FinalMaxTTL;
      return 1;
   }
   if( (pingParameters.Deviation < 0.0) || (pingParameters.Deviation > 1.0) ) {
      std::cerr << "ERROR: Invalid Ping interval deviation setting: "
                << pingParameters.Deviation << "\n";
      return 1;
   }
   if( (tracerouteParameters.Deviation < 0.0) || (tracerouteParameters.Deviation > 1.0) ) {
      std::cerr << "ERROR: Invalid Traceroute interval deviation setting: "
                << tracerouteParameters.Deviation << "\n";
   }
   if( (resultsFormatVersion < OutputFormatVersionType::OFT_Min) ||
       (resultsFormatVersion > OutputFormatVersionType::OFT_Max) ) {
      std::cerr << "ERROR: Invalid results format version: " << resultsFormatVersion << "\n";
      return 1;
   }
   if(jitterParameters.Expiration >= jitterParameters.Interval) {
      std::cerr << "ERROR: Jitter expiration must be smaller than jitter interval" << "\n";
      return 1;
   }
   if( (jitterParameters.Deviation < 0.0) || (jitterParameters.Deviation > 1.0) ) {
      std::cerr << "ERROR: Invalid Jitter interval deviation setting: "
                << jitterParameters.Deviation << "\n";
      return 1;
   }
   boost::algorithm::to_upper(resultsCompressionString);
   if(resultsCompressionString == "XZ") {
      resultsCompression = ResultsWriterCompressor::XZ;
   }
   else if(resultsCompressionString == "BZIP2") {
      resultsCompression = ResultsWriterCompressor::BZip2;
   }
   else if(resultsCompressionString == "GZIP") {
      resultsCompression = ResultsWriterCompressor::GZip;
   }
   else if(resultsCompressionString == "NONE") {
      resultsCompression = ResultsWriterCompressor::None;
   }
   else {
      std::cerr << "ERROR: Invalid results compression: " << resultsCompressionString << "\n";
      return 1;
   }


   // ====== Initialize =====================================================
   initialiseLogger(logLevel, logColor,
                    (logFile != std::filesystem::path()) ? logFile.string().c_str() : nullptr);
   const passwd* pw = getUser(user.c_str());
   if(pw == nullptr) {
      HPCT_LOG(fatal) << "Cannot find user \"" << user << "\"!";
      return 1;
   }
   if(SourceArray.size() < 1) {
      HPCT_LOG(fatal) << "At least one source is needed!";
      return 1;
   }
   if( (serviceJitter == false) && (servicePing == false) && (serviceTraceroute == false) ) {
      HPCT_LOG(fatal) << "Enable at least on service (Traceroute, Ping, Jitter)!";
      return 1;
   }

   std::srand(std::time(nullptr));
<<<<<<< HEAD
=======
   jitterParameters.Interval            = std::min(std::max(100ULL, jitterParameters.Interval),        3600U*10000ULL);
   jitterParameters.Expiration          = std::min(std::max(100U, jitterParameters.Expiration),        3600U*10000U);
   jitterParameters.InitialMaxTTL       = std::min(std::max(1U, jitterParameters.InitialMaxTTL),       255U);
   jitterParameters.FinalMaxTTL         = jitterParameters.InitialMaxTTL;
   jitterParameters.IncrementMaxTTL     = 1;
   jitterParameters.Rounds              = std::min(std::max(2U, jitterParameters.Rounds),              1024U);
   jitterParameters.PacketSize          = std::min(65535U, jitterParameters.PacketSize);
>>>>>>> 23b842c0
   pingParameters.Interval              = std::min(std::max(100ULL, pingParameters.Interval),          3600U*60000ULL);
   pingParameters.Expiration            = std::min(std::max(100U, pingParameters.Expiration),          3600U*60000U);
   pingParameters.InitialMaxTTL         = std::min(std::max(1U, pingParameters.InitialMaxTTL),         255U);
   pingParameters.FinalMaxTTL           = pingParameters.InitialMaxTTL;
   pingParameters.IncrementMaxTTL       = 1;
   pingParameters.Rounds                = std::min(std::max(1U, pingParameters.Rounds),                1024U);
   pingParameters.PacketSize            = std::min(65535U, pingParameters.PacketSize);
   tracerouteParameters.Interval        = std::min(std::max(1000ULL, tracerouteParameters.Interval),   3600U*60000ULL);
   tracerouteParameters.Expiration      = std::min(std::max(1000U, tracerouteParameters.Expiration),   60000U);
   tracerouteParameters.InitialMaxTTL   = std::min(std::max(1U, tracerouteParameters.InitialMaxTTL),   255U);
   tracerouteParameters.FinalMaxTTL     = std::min(std::max(1U, tracerouteParameters.FinalMaxTTL),     255U);
   tracerouteParameters.IncrementMaxTTL = std::min(std::max(1U, tracerouteParameters.IncrementMaxTTL), 255U);
   tracerouteParameters.PacketSize      = std::min(65535U, tracerouteParameters.PacketSize);
   tracerouteParameters.Rounds          = std::min(std::max(1U, tracerouteParameters.Rounds),          64U);

   if(!resultsDirectory.empty()) {
      HPCT_LOG(info) << "Results Output:" << "\n"
                     << "* MeasurementID      = " << measurementID            << "\n"
                     << "* Results Directory  = " << resultsDirectory         << "\n"
                     << "* Transaction Length = " << resultsTransactionLength << " s";
   }
   else {
      HPCT_LOG(info) << "Results Output:" << "\n"
                     << "-- turned off--";
   }

   if(serviceJitter) {
      HPCT_LOG(info) << "Jitter Service:" << std:: endl
                     << "* Interval           = " << jitterParameters.Interval            << " ms ± "
                     << 100.0 * jitterParameters.Deviation << "%\n"
                     << "* Expiration         = " << jitterParameters.Expiration << " ms" << "\n"
                     << "* Burst              = " << jitterParameters.Rounds              << "\n"
                     << "* TTL                = " << jitterParameters.InitialMaxTTL       << "\n"
                     << "* Packet Size        = " << jitterParameters.PacketSize          << " B\n"
                     << "* Destination Port   = " << jitterParameters.DestinationPort;
   }
   if(servicePing) {
      HPCT_LOG(info) << "Ping Service:" << std:: endl
                     << "* Interval           = " << pingParameters.Interval              << " ms ± "
                     << 100.0 * pingParameters.Deviation << "%\n"
                     << "* Expiration         = " << pingParameters.Expiration            << " ms" << "\n"
                     << "* Burst              = " << pingParameters.Rounds                << "\n"
                     << "* TTL                = " << pingParameters.InitialMaxTTL         << "\n"
                     << "* Packet Size        = " << pingParameters.PacketSize            << " B\n"
                     << "* Destination Port   = " << pingParameters.DestinationPort;
   }
   if(serviceTraceroute) {
      HPCT_LOG(info) << "Traceroute Service:" << std:: endl
                     << "* Interval           = " << tracerouteParameters.Interval        << " ms ± "
                     << 100.0 * tracerouteParameters.Deviation << "%\n"
                     << "* Expiration         = " << tracerouteParameters.Expiration      << " ms" << "\n"
                     << "* Rounds             = " << tracerouteParameters.Rounds          << "\n"
                     << "* Initial MaxTTL     = " << tracerouteParameters.InitialMaxTTL   << "\n"
                     << "* Final MaxTTL       = " << tracerouteParameters.FinalMaxTTL     << "\n"
                     << "* Increment MaxTTL   = " << tracerouteParameters.IncrementMaxTTL << "\n"
                     << "* Packet Size        = " << tracerouteParameters.PacketSize      << " B\n"
                     << "* Destination Port   = " << tracerouteParameters.DestinationPort;
   }
   HPCT_LOG(info) << "Trigger:" << std::endl
                  << "* Ping Trigger Age     = " << PingTriggerAge << " s" << std::endl
                  << "* Ping Trigger Length  = " << PingTriggerLength      << std::endl
                  << "* Pings before Queuing = " << PingsBeforeQueuing;


   // ====== Start service threads ==========================================
   for(std::map<boost::asio::ip::address, std::set<uint8_t>>::iterator sourceIterator = SourceArray.begin();
      sourceIterator != SourceArray.end(); sourceIterator++) {
      const boost::asio::ip::address& sourceAddress = sourceIterator->first;

      std::set<DestinationInfo> destinationsForSource;
      for(std::set<boost::asio::ip::address>::iterator destinationIterator = DestinationArray.begin();
          destinationIterator != DestinationArray.end(); destinationIterator++) {
         const boost::asio::ip::address& destinationAddress = *destinationIterator;
         for(std::set<uint8_t>::iterator trafficClassIterator = sourceIterator->second.begin();
             trafficClassIterator != sourceIterator->second.end(); trafficClassIterator++) {
            const uint8_t trafficClass = *trafficClassIterator;
            std::cout << destinationAddress << " " << (unsigned int)trafficClass << std::endl;
            destinationsForSource.insert(DestinationInfo(destinationAddress, trafficClass));
         }
      }


      for(std::set<DestinationInfo>::iterator iterator = destinationsForSource.begin();
          iterator != destinationsForSource.end(); iterator++) {
         std::cout << " -> " << *iterator << std::endl;
      }

      for(const std::string& ioModule : ioModules) {
         if(serviceJitter) {
            try {
               ResultsWriter* resultsWriter = nullptr;
               if(!resultsDirectory.empty()) {
                  resultsWriter = ResultsWriter::makeResultsWriter(
                                     ResultsWriterSet, ProgramID, measurementID,
                                     sourceAddress, "TriggeredJitter-" + ioModule,
                                     resultsDirectory, resultsTransactionLength,
                                     (pw != nullptr) ? pw->pw_uid : 0, (pw != nullptr) ? pw->pw_gid : 0,
                                     resultsCompression);
                  if(resultsWriter == nullptr) {
                     HPCT_LOG(fatal) << "Cannot initialise results directory " << resultsDirectory << "!";
                     return 1;
                  }
               }
               if(ioModule == "UDP") {
                  jitterParameters.SourcePort      = jitterUDPSourcePort;
                  jitterParameters.DestinationPort = jitterUDPDestinationPort;
               }
               else if(ioModule == "TCP") {
                  jitterParameters.SourcePort      = jitterTCPSourcePort;
                  jitterParameters.DestinationPort = jitterTCPDestinationPort;
               }
               else {
                  jitterParameters.SourcePort      = 0;
                  jitterParameters.DestinationPort = 0;
               }
               Service* service = new Jitter(ioModule,
                                             resultsWriter, "Jitter", (OutputFormatVersionType)resultsFormatVersion, iterations, true,
                                             sourceAddress, destinationsForSource,
                                             jitterParameters);
               if(service->start() == false) {
                  return 1;
               }
               ServiceSet.insert(service);
            }
            catch (std::exception& e) {
               HPCT_LOG(fatal) << "Cannot create Jitter service - " << e.what();
               return 1;
            }
         }
         if(servicePing) {
            try {
               ResultsWriter* resultsWriter = nullptr;
               if(!resultsDirectory.empty()) {
                  resultsWriter = ResultsWriter::makeResultsWriter(
                                     ResultsWriterSet, ProgramID, measurementID,
                                     sourceAddress, "TriggeredPing-" + ioModule,
                                     resultsDirectory, resultsTransactionLength,
                                     (pw != nullptr) ? pw->pw_uid : 0, (pw != nullptr) ? pw->pw_gid : 0,
                                     resultsCompression);
                  if(resultsWriter == nullptr) {
                     HPCT_LOG(fatal) << "Cannot initialise results directory " << resultsDirectory << "!";
                     return 1;
                  }
               }
               if(ioModule == "UDP") {
                  pingParameters.SourcePort      = pingUDPSourcePort;
                  pingParameters.DestinationPort = pingUDPDestinationPort;
               }
               else if(ioModule == "TCP") {
                  pingParameters.SourcePort      = pingTCPSourcePort;
                  pingParameters.DestinationPort = pingTCPDestinationPort;
               }
               else {
                  pingParameters.SourcePort      = 0;
                  pingParameters.DestinationPort = 0;
               }
               Service* service = new Ping(ioModule,
                                           resultsWriter, "Ping", (OutputFormatVersionType)resultsFormatVersion, iterations, true,
                                           sourceAddress, destinationsForSource,
                                           pingParameters);
               if(service->start() == false) {
                  return 1;
               }
               ServiceSet.insert(service);
            }
            catch (std::exception& e) {
               HPCT_LOG(fatal) << "Cannot create Ping service - " << e.what();
               return 1;
            }
         }
         if(serviceTraceroute) {
            try {
               ResultsWriter* resultsWriter = nullptr;
               if(!resultsDirectory.empty()) {
                  resultsWriter = ResultsWriter::makeResultsWriter(
                                     ResultsWriterSet, ProgramID, measurementID,
                                     sourceAddress, "TriggeredTraceroute-" + ioModule,
                                     resultsDirectory, resultsTransactionLength,
                                     (pw != nullptr) ? pw->pw_uid : 0, (pw != nullptr) ? pw->pw_gid : 0,
                                     resultsCompression);
                  if(resultsWriter == nullptr) {
                     HPCT_LOG(fatal) << "Cannot initialise results directory " << resultsDirectory << "!";
                     return 1;
                  }
               }
               if(ioModule == "UDP") {
                  tracerouteParameters.SourcePort      = tracerouteUDPSourcePort;
                  tracerouteParameters.DestinationPort = tracerouteUDPDestinationPort;
               }
               else if(ioModule == "TCP") {
                  tracerouteParameters.SourcePort      = tracerouteTCPSourcePort;
                  tracerouteParameters.DestinationPort = tracerouteTCPDestinationPort;
               }
               else {
                  tracerouteParameters.SourcePort      = 0;
                  tracerouteParameters.DestinationPort = 0;
               }
               Service* service = new Traceroute(ioModule,
                                                 resultsWriter, "Traceroute", (OutputFormatVersionType)resultsFormatVersion, iterations, true,
                                                 sourceAddress, destinationsForSource,
                                                 tracerouteParameters);
               if(service->start() == false) {
                  return 1;
               }
               ServiceSet.insert(service);
            }
            catch (std::exception& e) {
               HPCT_LOG(fatal) << "Cannot create Traceroute service - " << e.what();
               return 1;
            }
         }
      }
   }


   // ====== Raw socket =====================================================
   SnifferSocketV4.open(boost::asio::ip::icmp::v4());
   SnifferSocketV6.open(boost::asio::ip::icmp::v6());
   SnifferSocketV4.async_receive_from(boost::asio::buffer(IncomingPingMessageBuffer), IncomingPingSource, receivedPingV4);
   SnifferSocketV6.async_receive_from(boost::asio::buffer(IncomingPingMessageBuffer), IncomingPingSource, receivedPingV6);


   // ====== Reduce privileges ==============================================
   if(reducePrivileges(pw) == false) {
      HPCT_LOG(fatal) << "Failed to reduce privileges!";
      return 1;
   }


   // ====== Wait for termination signal ====================================
   Signals.async_wait(signalHandler);
   CleanupTimer.async_wait(tryCleanup);
   IOService.run();


   // ====== Shut down service threads ======================================
   for(std::set<Service*>::iterator serviceIterator = ServiceSet.begin(); serviceIterator != ServiceSet.end(); serviceIterator++) {
      Service* service = *serviceIterator;
      service->join();
      delete service;
   }
   for(std::set<ResultsWriter*>::iterator resultsWriterIterator = ResultsWriterSet.begin(); resultsWriterIterator != ResultsWriterSet.end(); resultsWriterIterator++) {
      delete *resultsWriterIterator;
   }
   std::map<boost::asio::ip::address, TargetInfo*>::iterator iterator = TargetMap.begin();
   while(iterator != TargetMap.end()) {
      delete iterator->second;
      TargetMap.erase(iterator);
      iterator = TargetMap.begin();
   }

   return(0);
}<|MERGE_RESOLUTION|>--- conflicted
+++ resolved
@@ -598,8 +598,6 @@
    }
 
    std::srand(std::time(nullptr));
-<<<<<<< HEAD
-=======
    jitterParameters.Interval            = std::min(std::max(100ULL, jitterParameters.Interval),        3600U*10000ULL);
    jitterParameters.Expiration          = std::min(std::max(100U, jitterParameters.Expiration),        3600U*10000U);
    jitterParameters.InitialMaxTTL       = std::min(std::max(1U, jitterParameters.InitialMaxTTL),       255U);
@@ -607,7 +605,6 @@
    jitterParameters.IncrementMaxTTL     = 1;
    jitterParameters.Rounds              = std::min(std::max(2U, jitterParameters.Rounds),              1024U);
    jitterParameters.PacketSize          = std::min(65535U, jitterParameters.PacketSize);
->>>>>>> 23b842c0
    pingParameters.Interval              = std::min(std::max(100ULL, pingParameters.Interval),          3600U*60000ULL);
    pingParameters.Expiration            = std::min(std::max(100U, pingParameters.Expiration),          3600U*60000U);
    pingParameters.InitialMaxTTL         = std::min(std::max(1U, pingParameters.InitialMaxTTL),         255U);
