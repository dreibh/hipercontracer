// =================================================================
//          #     #                 #     #
//          ##    #   ####   #####  ##    #  ######   #####
//          # #   #  #    #  #    # # #   #  #          #
//          #  #  #  #    #  #    # #  #  #  #####      #
//          #   # #  #    #  #####  #   # #  #          #
//          #    ##  #    #  #   #  #    ##  #          #
//          #     #   ####   #    # #     #  ######     #
//
//       ---   The NorNet Testbed for Multi-Homed Systems  ---
//                       https://www.nntb.no
// =================================================================
//
// High-Performance Connectivity Tracer (HiPerConTracer)
// Copyright (C) 2015-2024 by Thomas Dreibholz
//
// This program is free software: you can redistribute it and/or modify
// it under the terms of the GNU General Public License as published by
// the Free Software Foundation, either version 3 of the License, or
// (at your option) any later version.
//
// This program is distributed in the hope that it will be useful,
// but WITHOUT ANY WARRANTY; without even the implied warranty of
// MERCHANTABILITY or FITNESS FOR A PARTICULAR PURPOSE.  See the
// GNU General Public License for more details.
//
// You should have received a copy of the GNU General Public License
// along with this program.  If not, see <http://www.gnu.org/licenses/>.
//
// Contact: dreibh@simula.no

#include <iostream>
#include <vector>

#include <boost/algorithm/string.hpp>
#include <boost/asio/ip/address.hpp>
#include <boost/program_options.hpp>

#include "check.h"
#include "icmpheader.h"
#include "jitter.h"
#include "logger.h"
#include "package-version.h"
#include "ping.h"
#include "resultswriter.h"
#include "service.h"
#include "tools.h"
#include "traceroute.h"


struct TargetInfo
{
   std::chrono::steady_clock::time_point LastSeen;
   unsigned int                          TriggerCounter;
};

static const std::string                                     ProgramID = std::string("HPCT-Trigger/") + HPCT_VERSION;
static std::map<boost::asio::ip::address, std::set<uint8_t>> SourceArray;
static std::set<boost::asio::ip::address>                    DestinationArray;
static std::map<boost::asio::ip::address, TargetInfo*>       TargetMap;
static std::set<ResultsWriter*>                              ResultsWriterSet;
static std::set<Service*>                                    ServiceSet;
static boost::asio::io_service                               IOService;
static boost::asio::basic_raw_socket<boost::asio::ip::icmp>  SnifferSocketV4(IOService);
static boost::asio::basic_raw_socket<boost::asio::ip::icmp>  SnifferSocketV6(IOService);
static boost::asio::ip::icmp::endpoint                       IncomingPingSource;
static char                                                  IncomingPingMessageBuffer[4096];
static boost::asio::signal_set                               Signals(IOService, SIGINT, SIGTERM);
static boost::posix_time::milliseconds                       CleanupTimerInterval(1000);
static boost::asio::deadline_timer                           CleanupTimer(IOService, CleanupTimerInterval);

static unsigned int                                          PingsBeforeQueuing = 3;
static unsigned int                                          PingTriggerLength  = 53;
static unsigned int                                          PingTriggerAge     = 300;


// ###### Signal handler ####################################################
static void signalHandler(const boost::system::error_code& error, int signal_number)
{
   if(error != boost::asio::error::operation_aborted) {
      puts("\n*** Shutting down! ***\n");   // Avoids a false positive from Helgrind.
      IOService.stop();
      for(std::set<Service*>::iterator serviceIterator = ServiceSet.begin(); serviceIterator != ServiceSet.end(); serviceIterator++) {
         Service* service = *serviceIterator;
         service->requestStop();
      }
   }
 }


// ###### Check whether services can be cleaned up ##########################
static void tryCleanup(const boost::system::error_code& errorCode)
{
   bool finished = true;
   for(std::set<Service*>::iterator serviceIterator = ServiceSet.begin(); serviceIterator != ServiceSet.end(); serviceIterator++) {
      Service* service = *serviceIterator;
      if(!service->joinable()) {
         finished = false;
         break;
      }
   }

   if(!finished) {
      CleanupTimer.expires_at(CleanupTimer.expires_at() + CleanupTimerInterval);
      CleanupTimer.async_wait(tryCleanup);

      const std::chrono::steady_clock::time_point now = std::chrono::steady_clock::now();
      std::map<boost::asio::ip::address, TargetInfo*>::iterator iterator = TargetMap.begin();
      while(iterator != TargetMap.end()) {
         std::map<boost::asio::ip::address, TargetInfo*>::iterator current = iterator;
         iterator++;
         TargetInfo* targetInfo = current->second;
         if(now - targetInfo->LastSeen >= std::chrono::seconds(PingTriggerAge)) {
            TargetMap.erase(current);
            delete targetInfo;
         }
      }
   }
   else {
      SnifferSocketV4.cancel();
      SnifferSocketV6.cancel();
      Signals.cancel();
   }
}


// ###### Handle Ping #######################################################
static void handlePing(const ICMPHeader& header, const std::size_t payloadLength)
{
   HPCT_LOG(trace) << "Ping from " << IncomingPingSource.address()
                   << ", payload " << payloadLength;

   if(payloadLength == PingTriggerLength) {
      std::map<boost::asio::ip::address, TargetInfo*>::iterator found =
         TargetMap.find(IncomingPingSource.address());
      if(found != TargetMap.end()) {
         TargetInfo* targetInfo = found->second;
         targetInfo->TriggerCounter++;
         targetInfo->LastSeen = std::chrono::steady_clock::now();
         HPCT_LOG(trace) << "Triggered: " <<  IncomingPingSource.address()
                         << ", n=" << targetInfo->TriggerCounter;
         if(targetInfo->TriggerCounter >= PingsBeforeQueuing) {
            for(std::set<Service*>::iterator serviceIterator = ServiceSet.begin(); serviceIterator != ServiceSet.end(); serviceIterator++) {
               Service* service = *serviceIterator;

               const boost::asio::ip::address sourceAddress = service->getSource();
               assert(SourceArray.find(sourceAddress) != SourceArray.end());
               for(std::set<uint8_t>::iterator trafficClassIterator = SourceArray[sourceAddress].begin();
                   trafficClassIterator != SourceArray[sourceAddress].end(); trafficClassIterator++) {
                  const uint8_t trafficClass = *trafficClassIterator;
                  const DestinationInfo destination(IncomingPingSource.address(), trafficClass);

                  if(service->addDestination(destination)) {
                      HPCT_LOG(debug) << "Queued " << destination
                                      << " from " << service->getSource();
                      targetInfo->TriggerCounter = 0;
                  }
               }
            }
         }
      }
      else {
         TargetInfo* targetInfo = new TargetInfo;
         if(targetInfo != nullptr) {
            targetInfo->TriggerCounter = 1;
            targetInfo->LastSeen       = std::chrono::steady_clock::now();
            TargetMap.insert(std::pair<boost::asio::ip::address, TargetInfo*>(
                                IncomingPingSource.address(), targetInfo));
            HPCT_LOG(trace) << "Triggered: " <<  IncomingPingSource.address();
         }
      }
   }
}


// ###### Decode raw ICMP packet ############################################
static void receivedPingV4(const boost::system::error_code& errorCode, std::size_t length)
{
   if(errorCode != boost::asio::error::operation_aborted) {
      if( (!errorCode) && (length >= sizeof(ip)) ) {
         // ====== Decode IPv4 packet =======================================
         // NOTE: raw socket for IPv4 delivers IPv4 header as well!
         const ip* ipHeader = (const ip*)IncomingPingMessageBuffer;
         if( (ipHeader->ip_v == 4) &&
             (ntohs(ipHeader->ip_len) == length) ) {
             const std::size_t headerLength = ipHeader->ip_hl << 2;
             const uint8_t     protocol     = ipHeader->ip_p;
             // ====== Decode ICMP message ==================================
             if( (headerLength + 8 <= length) && (protocol == IPPROTO_ICMP) ) {
                 ICMPHeader header((const char*)&IncomingPingMessageBuffer[headerLength],
                                   length - headerLength);
                 if(header.type() == ICMPHeader::IPv4EchoRequest) {
                    handlePing(header, length - headerLength - 8);
                 }
             }
         }
      }
      SnifferSocketV4.async_receive_from(
         boost::asio::buffer(IncomingPingMessageBuffer, sizeof(IncomingPingMessageBuffer)),
                             IncomingPingSource, receivedPingV4);
   }
}


// ###### Decode raw ICMPv6 packet ##########################################
static void receivedPingV6(const boost::system::error_code& errorCode, std::size_t length)
{
   if(errorCode != boost::asio::error::operation_aborted) {
      if( (!errorCode) && (length >= 8) ) {
         // ====== Decode ICMPv6 message ====================================
         // NOTE: raw socket for IPv6 just delivery the IPv6 payload!
         if(length >= 8) {
            ICMPHeader header((const char*)&IncomingPingMessageBuffer, length);
            if(header.type() == ICMPHeader::IPv6EchoRequest) {
               handlePing(header, length - 8);
            }
         }
      }
      SnifferSocketV6.async_receive_from(
         boost::asio::buffer(IncomingPingMessageBuffer, sizeof(IncomingPingMessageBuffer)),
                             IncomingPingSource, receivedPingV6);
   }
}



// ###### Main program ######################################################
int main(int argc, char** argv)
{
   // ====== Initialize =====================================================
   unsigned int                       measurementID;
   unsigned int                       logLevel;
   bool                               logColor;
   std::filesystem::path              logFile;
   std::string                        user((getlogin() != nullptr) ? getlogin() : "0");
   bool                               serviceJitter;
   bool                               servicePing;
   bool                               serviceTraceroute;
   unsigned int                       iterations;
   std::vector<std::string>           ioModulesList;
   std::set<std::string>              ioModules;
   std::vector<std::filesystem::path> sourcesFileList;
   std::vector<std::filesystem::path> destinationsFileList;

   TracerouteParameters               tracerouteParameters;
   uint16_t                           tracerouteUDPSourcePort;
   uint16_t                           tracerouteUDPDestinationPort;
   uint16_t                           tracerouteTCPSourcePort;
   uint16_t                           tracerouteTCPDestinationPort;

   TracerouteParameters               pingParameters;
   uint16_t                           pingUDPSourcePort;
   uint16_t                           pingUDPDestinationPort;
   uint16_t                           pingTCPSourcePort;
   uint16_t                           pingTCPDestinationPort;

   TracerouteParameters               jitterParameters;
   uint16_t                           jitterUDPSourcePort;
   uint16_t                           jitterUDPDestinationPort;
   uint16_t                           jitterTCPSourcePort;
   uint16_t                           jitterTCPDestinationPort;
   bool                               jitterRecordRawResults;

   unsigned int                       resultsTransactionLength;
   std::filesystem::path              resultsDirectory;
   std::string                        resultsCompressionString;
   ResultsWriterCompressor            resultsCompression;
   unsigned int                       resultsFormatVersion;

   boost::program_options::options_description commandLineOptions;
   commandLineOptions.add_options()
      ( "help,h",
           "Print help message" )
      ( "check",
           "Check environment" )

      ( "loglevel,L",
           boost::program_options::value<unsigned int>(&logLevel)->default_value(boost::log::trivial::severity_level::info),
           "Set logging level" )
      ( "logfile,O",
           boost::program_options::value<std::filesystem::path>(&logFile)->default_value(std::filesystem::path()),
           "Log file" )
      ( "logcolor,Z",
           boost::program_options::value<bool>(&logColor)->default_value(true),
           "Use ANSI color escape sequences for log output" )
      ( "verbose,v",
           boost::program_options::value<unsigned int>(&logLevel)->implicit_value(boost::log::trivial::severity_level::trace),
           "Verbose logging level" )
      ( "quiet,q",
           boost::program_options::value<unsigned int>(&logLevel)->implicit_value(boost::log::trivial::severity_level::warning),
           "Quiet logging level" )
      ( "user,U",
           boost::program_options::value<std::string>(&user),
           "User" )

      ( "measurement-id,#",
           boost::program_options::value<unsigned int>(&measurementID)->default_value(0),
           "Measurement identifier" )
      ( "source,S",
           boost::program_options::value<std::vector<std::string>>(),
           "Source address" )
      ( "destination,D",
           boost::program_options::value<std::vector<std::string>>(),
           "Destination address" )
      ( "sources-from-file",
           boost::program_options::value<std::vector<std::filesystem::path>>(&sourcesFileList),
           "Read source addresses from file" )
      ( "destinations-from-file",
           boost::program_options::value<std::vector<std::filesystem::path>>(&destinationsFileList),
           "Read destination addresses from file" )
      ( "iomodule,M",
           boost::program_options::value<std::vector<std::string>>(&ioModulesList),
           "I/O module" )

      ( "jitter,J",
           boost::program_options::value<bool>(&serviceJitter)->default_value(false)->implicit_value(true),
           "Start Jitter service" )
      ( "ping,P",
           boost::program_options::value<bool>(&servicePing)->default_value(false)->implicit_value(true),
           "Start Ping service" )
      ( "traceroute,T",
           boost::program_options::value<bool>(&serviceTraceroute)->default_value(false)->implicit_value(true),
           "Start Traceroute service" )
      ( "iterations,I",
           boost::program_options::value<unsigned int>(&iterations)->default_value(0),
           "Iterations" )

      ( "tracerouteinterval",
           boost::program_options::value<unsigned long long>(&tracerouteParameters.Interval)->default_value(10000),
           "Traceroute interval in ms" )
      ( "tracerouteintervaldeviation",
           boost::program_options::value<float>(&tracerouteParameters.Deviation)->default_value(0.1),
           "Traceroute interval deviation fraction (0.0 to 1.0)" )
      ( "tracerouteduration",
           boost::program_options::value<unsigned int>(&tracerouteParameters.Expiration)->default_value(3000),
           "Traceroute duration in ms" )
      ( "tracerouterounds",
           boost::program_options::value<unsigned int>(&tracerouteParameters.Rounds)->default_value(1),
           "Traceroute rounds" )
      ( "tracerouteinitialmaxttl",
           boost::program_options::value<unsigned int>(&tracerouteParameters.InitialMaxTTL)->default_value(6),
           "Traceroute initial maximum TTL value" )
      ( "traceroutefinalmaxttl",
           boost::program_options::value<unsigned int>(&tracerouteParameters.FinalMaxTTL)->default_value(36),
           "Traceroute final maximum TTL value" )
      ( "tracerouteincrementmaxttl",
           boost::program_options::value<unsigned int>(&tracerouteParameters.IncrementMaxTTL)->default_value(6),
           "Traceroute increment maximum TTL value" )
      ( "traceroutepacketsize",
           boost::program_options::value<unsigned int>(&tracerouteParameters.PacketSize)->default_value(0),
           "Traceroute packet size in B" )
      ( "tracerouteudpsourceport",
           boost::program_options::value<uint16_t>(&tracerouteUDPSourcePort)->default_value(0),
           "Traceroute UDP source port" )
      ( "tracerouteudpdestinationport",
           boost::program_options::value<uint16_t>(&tracerouteUDPDestinationPort)->default_value(7),
           "Traceroute UDP destination port" )
      ( "traceroutetcpsourceport",
           boost::program_options::value<uint16_t>(&tracerouteTCPSourcePort)->default_value(0),
           "Traceroute TCP source port" )
      ( "traceroutetcpdestinationport",
           boost::program_options::value<uint16_t>(&tracerouteTCPDestinationPort)->default_value(80),
           "Traceroute TCP destination port" )

      ( "pinginterval",
           boost::program_options::value<unsigned long long>(&pingParameters.Interval)->default_value(1000),
           "Ping interval in ms" )
      ( "pingintervaldeviation",
           boost::program_options::value<float>(&pingParameters.Deviation)->default_value(0.1),
           "Ping interval deviation fraction (0.0 to 1.0)" )
      ( "pingexpiration",
           boost::program_options::value<unsigned int>(&pingParameters.Expiration)->default_value(30000),
           "Ping expiration timeout in ms" )
      ( "pingburst",
           boost::program_options::value<unsigned int>(&pingParameters.Rounds)->default_value(1),
           "Ping burst" )
      ( "pingttl",
           boost::program_options::value<unsigned int>(&pingParameters.InitialMaxTTL)->default_value(64),
           "Ping initial maximum TTL value" )
      ( "pingpacketsize",
           boost::program_options::value<unsigned int>(&pingParameters.PacketSize)->default_value(0),
           "Ping packet size in B" )
      ( "pingudpsourceport",
           boost::program_options::value<uint16_t>(&pingUDPSourcePort)->default_value(0),
           "Ping UDP source port" )
      ( "pingudpdestinationport",
           boost::program_options::value<uint16_t>(&pingUDPDestinationPort)->default_value(7),
           "Ping UDP destination port" )
      ( "pingtcpsourceport",
           boost::program_options::value<uint16_t>(&pingTCPSourcePort)->default_value(0),
           "Ping TCP source port" )
      ( "pingtcpdestinationport",
           boost::program_options::value<uint16_t>(&pingTCPDestinationPort)->default_value(80),
           "Ping TCP destination port" )

      ( "jitterinterval",
           boost::program_options::value<unsigned long long>(&jitterParameters.Interval)->default_value(10000),
           "Jitter interval in ms" )
      ( "jitterintervaldeviation",
           boost::program_options::value<float>(&jitterParameters.Deviation)->default_value(0.1),
           "Jitter interval deviation fraction (0.0 to 1.0)" )
      ( "jitterexpiration",
           boost::program_options::value<unsigned int>(&jitterParameters.Expiration)->default_value(5000),
           "Jitter expiration timeout in ms" )
      ( "jitterburst",
           boost::program_options::value<unsigned int>(&jitterParameters.Rounds)->default_value(16),
           "Jitter burst" )
      ( "jitterttl",
           boost::program_options::value<unsigned int>(&jitterParameters.InitialMaxTTL)->default_value(64),
           "Jitter initial maximum TTL value" )
      ( "jitterpacketsize",
           boost::program_options::value<unsigned int>(&jitterParameters.PacketSize)->default_value(128),
           "Jitter packet size in B" )
      ( "jitterudpsourceport",
           boost::program_options::value<uint16_t>(&jitterUDPSourcePort)->default_value(0),
           "Jitter UDP source port" )
      ( "jitterudpdestinationport",
           boost::program_options::value<uint16_t>(&jitterUDPDestinationPort)->default_value(7),
           "Jitter UDP destination port" )
      ( "jittertcpsourceport",
           boost::program_options::value<uint16_t>(&jitterTCPSourcePort)->default_value(0),
           "Jitter TCP source port" )
      ( "jittertcpdestinationport",
           boost::program_options::value<uint16_t>(&jitterTCPDestinationPort)->default_value(80),
           "Jitter TCP destination port" )
      ( "jitterrecordraw",
           boost::program_options::value<bool>(&jitterRecordRawResults)->default_value(false)->implicit_value(true),
           "Record raw Ping results for Jitter computation" )

      ( "pingsbeforequeuing",
           boost::program_options::value<unsigned int>(&PingsBeforeQueuing)->default_value(3),
           "Pings before queuing" )
      ( "pingtriggerlength",
           boost::program_options::value<unsigned int>(&PingTriggerLength)->default_value(53),
           "Ping trigger length in B" )
      ( "pingtriggerage",
           boost::program_options::value<unsigned int>(&PingTriggerAge)->default_value(300),
           "Ping trigger age in s" )

      ( "resultsdirectory,R",
           boost::program_options::value<std::filesystem::path>(&resultsDirectory)->default_value(std::string()),
           "Results directory" )
      ( "resultstransactionlength,l",
           boost::program_options::value<unsigned int>(&resultsTransactionLength)->default_value(60),
           "Results directory in s" )
      ( "resultscompression,C",
           boost::program_options::value<std::string>(&resultsCompressionString)->default_value(std::string("XZ")),
           "Results compression" )
      ( "resultsformat,F",
           boost::program_options::value<unsigned int>(&resultsFormatVersion)->default_value(OutputFormatVersionType::OFT_HiPerConTracer_Version2),
           "Results format version" )
    ;


   // ====== Handle command-line arguments ==================================
   boost::program_options::variables_map vm;
   try {
      boost::program_options::store(boost::program_options::command_line_parser(argc, argv).
                                       style(
                                          boost::program_options::command_line_style::style_t::default_style|
                                          boost::program_options::command_line_style::style_t::allow_long_disguise
                                       ).
                                       options(commandLineOptions).
                                       run(), vm);
      boost::program_options::notify(vm);
   }
   catch(std::exception& e) {
      std::cerr << "ERROR: Bad parameter: " << e.what() << "\n";
      return 1;
   }

   if(vm.count("help")) {
       std::cerr << "Usage: " << argv[0] << " parameters" << "\n"
                 << commandLineOptions;
       return 1;
   }
   else if(vm.count("check")) {
      checkEnvironment("HPCT Trigger");
      return 0;
   }

   if(vm.count("source")) {
      const std::vector<std::string>& sourceAddressVector = vm["source"].as<std::vector<std::string>>();
      for(std::vector<std::string>::const_iterator iterator = sourceAddressVector.begin();
          iterator != sourceAddressVector.end(); iterator++) {
         if(!addSourceAddress(SourceArray, iterator->c_str())) {
            return 1;
         }
      }
   }
   if(vm.count("destination")) {
      const std::vector<std::string>& destinationAddressVector = vm["destination"].as<std::vector<std::string>>();
      for(std::vector<std::string>::const_iterator iterator = destinationAddressVector.begin();
          iterator != destinationAddressVector.end(); iterator++) {
         if(!addDestinationAddress(DestinationArray, iterator->c_str())) {
            return 1;
         }
      }
   }
   for(const std::filesystem::path& sourceFile : sourcesFileList) {
      if(!addSourceAddressesFromFile(SourceArray, sourceFile)) {
         return -1;
      }
   }
   for(const std::filesystem::path& destinationFile : destinationsFileList) {
      if(!addDestinationAddressesFromFile(DestinationArray, destinationFile)) {
         return -1;
      }
   }
   if(vm.count("iomodule")) {
      for(std::string& ioModule : ioModulesList) {
         boost::algorithm::to_upper(ioModule);
         if(IOModuleBase::checkIOModule(ioModule) == false) {
            std::cerr << "ERROR: Bad IO module name: " << ioModule << "\n";
            return 1;
         }
         ioModules.insert(ioModule);
      }
   }
   else {
      ioModules.insert("ICMP");
   }
   if(measurementID > 0x7fffffff) {
      std::cerr << "ERROR: Invalid MeasurementID setting: " << measurementID << "\n";
      return 1;
   }
   if( (pingParameters.Deviation < 0.0) || (pingParameters.Deviation > 1.0) ) {
      std::cerr << "ERROR: Invalid Ping interval deviation setting: "
                << pingParameters.Deviation << "\n";
      return 1;
   }
   if( (tracerouteParameters.Deviation < 0.0) || (tracerouteParameters.Deviation > 1.0) ) {
      std::cerr << "ERROR: Invalid Traceroute interval deviation setting: "
                << tracerouteParameters.Deviation << "\n";
   }
   if(tracerouteParameters.InitialMaxTTL > tracerouteParameters.FinalMaxTTL) {
      std::cerr << "NOTE: Setting TracerouteInitialMaxTTL to TracerouteFinalMaxTTL=" << tracerouteParameters.FinalMaxTTL << "!\n";
      tracerouteParameters.InitialMaxTTL = tracerouteParameters.FinalMaxTTL;
      return 1;
   }
   if( (pingParameters.Deviation < 0.0) || (pingParameters.Deviation > 1.0) ) {
      std::cerr << "ERROR: Invalid Ping interval deviation setting: "
                << pingParameters.Deviation << "\n";
      return 1;
   }
   if( (tracerouteParameters.Deviation < 0.0) || (tracerouteParameters.Deviation > 1.0) ) {
      std::cerr << "ERROR: Invalid Traceroute interval deviation setting: "
                << tracerouteParameters.Deviation << "\n";
   }
   if( (resultsFormatVersion < OutputFormatVersionType::OFT_Min) ||
       (resultsFormatVersion > OutputFormatVersionType::OFT_Max) ) {
      std::cerr << "ERROR: Invalid results format version: " << resultsFormatVersion << "\n";
      return 1;
   }
   if(jitterParameters.Expiration >= jitterParameters.Interval) {
      std::cerr << "ERROR: Jitter expiration must be smaller than jitter interval" << "\n";
      return 1;
   }
   if( (jitterParameters.Deviation < 0.0) || (jitterParameters.Deviation > 1.0) ) {
      std::cerr << "ERROR: Invalid Jitter interval deviation setting: "
                << jitterParameters.Deviation << "\n";
      return 1;
   }
   boost::algorithm::to_upper(resultsCompressionString);
   if(resultsCompressionString == "XZ") {
      resultsCompression = ResultsWriterCompressor::XZ;
   }
   else if(resultsCompressionString == "BZIP2") {
      resultsCompression = ResultsWriterCompressor::BZip2;
   }
   else if(resultsCompressionString == "GZIP") {
      resultsCompression = ResultsWriterCompressor::GZip;
   }
   else if(resultsCompressionString == "NONE") {
      resultsCompression = ResultsWriterCompressor::None;
   }
   else {
      std::cerr << "ERROR: Invalid results compression: " << resultsCompressionString << "\n";
      return 1;
   }


   // ====== Initialize =====================================================
   initialiseLogger(logLevel, logColor,
                    (logFile != std::filesystem::path()) ? logFile.string().c_str() : nullptr);
   const passwd* pw = getUser(user.c_str());
   if(pw == nullptr) {
      HPCT_LOG(fatal) << "Cannot find user \"" << user << "\"!";
      return 1;
   }
   if(SourceArray.size() < 1) {
      HPCT_LOG(fatal) << "At least one source is needed!";
      return 1;
   }
   if( (serviceJitter == false) && (servicePing == false) && (serviceTraceroute == false) ) {
      HPCT_LOG(fatal) << "Enable at least on service (Traceroute, Ping, Jitter)!";
      return 1;
   }

   std::srand(std::time(nullptr));
   jitterParameters.Interval            = std::min(std::max(100ULL, jitterParameters.Interval),        3600U*10000ULL);
   jitterParameters.Expiration          = std::min(std::max(100U, jitterParameters.Expiration),        3600U*10000U);
   jitterParameters.InitialMaxTTL       = std::min(std::max(1U, jitterParameters.InitialMaxTTL),       255U);
   jitterParameters.FinalMaxTTL         = jitterParameters.InitialMaxTTL;
   jitterParameters.IncrementMaxTTL     = 1;
   jitterParameters.Rounds              = std::min(std::max(2U, jitterParameters.Rounds),              1024U);
   jitterParameters.PacketSize          = std::min(65535U, jitterParameters.PacketSize);
   pingParameters.Interval              = std::min(std::max(100ULL, pingParameters.Interval),          3600U*60000ULL);
   pingParameters.Expiration            = std::min(std::max(100U, pingParameters.Expiration),          3600U*60000U);
   pingParameters.InitialMaxTTL         = std::min(std::max(1U, pingParameters.InitialMaxTTL),         255U);
   pingParameters.FinalMaxTTL           = pingParameters.InitialMaxTTL;
   pingParameters.IncrementMaxTTL       = 1;
   pingParameters.Rounds                = std::min(std::max(1U, pingParameters.Rounds),                1024U);
   pingParameters.PacketSize            = std::min(65535U, pingParameters.PacketSize);
   tracerouteParameters.Interval        = std::min(std::max(1000ULL, tracerouteParameters.Interval),   3600U*60000ULL);
   tracerouteParameters.Expiration      = std::min(std::max(1000U, tracerouteParameters.Expiration),   60000U);
   tracerouteParameters.InitialMaxTTL   = std::min(std::max(1U, tracerouteParameters.InitialMaxTTL),   255U);
   tracerouteParameters.FinalMaxTTL     = std::min(std::max(1U, tracerouteParameters.FinalMaxTTL),     255U);
   tracerouteParameters.IncrementMaxTTL = std::min(std::max(1U, tracerouteParameters.IncrementMaxTTL), 255U);
   tracerouteParameters.PacketSize      = std::min(65535U, tracerouteParameters.PacketSize);
   tracerouteParameters.Rounds          = std::min(std::max(1U, tracerouteParameters.Rounds),          64U);

   if(!resultsDirectory.empty()) {
      HPCT_LOG(info) << "Results Output:" << "\n"
                     << "* MeasurementID      = " << measurementID            << "\n"
                     << "* Results Directory  = " << resultsDirectory         << "\n"
                     << "* Transaction Length = " << resultsTransactionLength << " s";
   }
   else {
      HPCT_LOG(info) << "Results Output:" << "\n"
                     << "-- turned off--";
   }

   if(serviceJitter) {
      HPCT_LOG(info) << "Jitter Service:" << std:: endl
                     << "* Interval           = " << jitterParameters.Interval            << " ms ± "
                     << 100.0 * jitterParameters.Deviation << "%\n"
                     << "* Expiration         = " << jitterParameters.Expiration << " ms" << "\n"
                     << "* Burst              = " << jitterParameters.Rounds              << "\n"
                     << "* TTL                = " << jitterParameters.InitialMaxTTL       << "\n"
                     << "* Packet Size        = " << jitterParameters.PacketSize          << " B\n"
<<<<<<< HEAD
                     << "* Ports              = UDP: "
                        << jitterUDPSourcePort << " -> " << jitterUDPDestinationPort << " / TCP: "
                        << jitterTCPSourcePort << " -> " << jitterTCPDestinationPort << "\n";
=======
                     << "* Ports              = (none for ICMP) / UDP: "
                        << jitterUDPSourcePort << " -> " << jitterUDPDestinationPort << "\n";
>>>>>>> 857a0372
   }
   if(servicePing) {
      HPCT_LOG(info) << "Ping Service:" << std:: endl
                     << "* Interval           = " << pingParameters.Interval              << " ms ± "
                     << 100.0 * pingParameters.Deviation << "%\n"
                     << "* Expiration         = " << pingParameters.Expiration            << " ms" << "\n"
                     << "* Burst              = " << pingParameters.Rounds                << "\n"
                     << "* TTL                = " << pingParameters.InitialMaxTTL         << "\n"
                     << "* Packet Size        = " << pingParameters.PacketSize            << " B\n"
<<<<<<< HEAD
                     << "* Ports              = UDP: "
                        << pingUDPSourcePort << " -> " << pingUDPDestinationPort << " / TCP: "
                        << pingTCPSourcePort << " -> " << pingTCPDestinationPort << "\n";
=======
                     << "* Ports              = (none for ICMP) / UDP: "
                        << pingUDPSourcePort << " -> " << pingUDPDestinationPort << "\n";
>>>>>>> 857a0372
   }
   if(serviceTraceroute) {
      HPCT_LOG(info) << "Traceroute Service:" << std:: endl
                     << "* Interval           = " << tracerouteParameters.Interval        << " ms ± "
                     << 100.0 * tracerouteParameters.Deviation << "%\n"
                     << "* Expiration         = " << tracerouteParameters.Expiration      << " ms" << "\n"
                     << "* Rounds             = " << tracerouteParameters.Rounds          << "\n"
                     << "* Initial MaxTTL     = " << tracerouteParameters.InitialMaxTTL   << "\n"
                     << "* Final MaxTTL       = " << tracerouteParameters.FinalMaxTTL     << "\n"
                     << "* Increment MaxTTL   = " << tracerouteParameters.IncrementMaxTTL << "\n"
                     << "* Packet Size        = " << tracerouteParameters.PacketSize      << " B\n"
<<<<<<< HEAD
                     << "* Ports              = UDP: "
                        << tracerouteUDPSourcePort << " -> " << tracerouteUDPDestinationPort << " / TCP: "
                        << tracerouteTCPSourcePort << " -> " << tracerouteTCPDestinationPort << "\n";
=======
                     << "* Ports              = (none for ICMP) / UDP: "
                        << tracerouteUDPSourcePort << " -> " << tracerouteUDPDestinationPort << "\n";
>>>>>>> 857a0372
   }

   HPCT_LOG(info) << "Trigger:" << std::endl
                  << "* Ping Trigger Age     = " << PingTriggerAge << " s" << std::endl
                  << "* Ping Trigger Length  = " << PingTriggerLength      << std::endl
                  << "* Pings before Queuing = " << PingsBeforeQueuing;


   // ====== Start service threads ==========================================
   for(std::map<boost::asio::ip::address, std::set<uint8_t>>::iterator sourceIterator = SourceArray.begin();
      sourceIterator != SourceArray.end(); sourceIterator++) {
      const boost::asio::ip::address& sourceAddress = sourceIterator->first;

      std::set<DestinationInfo> destinationsForSource;
      for(std::set<boost::asio::ip::address>::iterator destinationIterator = DestinationArray.begin();
          destinationIterator != DestinationArray.end(); destinationIterator++) {
         const boost::asio::ip::address& destinationAddress = *destinationIterator;
         for(std::set<uint8_t>::iterator trafficClassIterator = sourceIterator->second.begin();
             trafficClassIterator != sourceIterator->second.end(); trafficClassIterator++) {
            const uint8_t trafficClass = *trafficClassIterator;
            std::cout << destinationAddress << " " << (unsigned int)trafficClass << std::endl;
            destinationsForSource.insert(DestinationInfo(destinationAddress, trafficClass));
         }
      }


      for(std::set<DestinationInfo>::iterator iterator = destinationsForSource.begin();
          iterator != destinationsForSource.end(); iterator++) {
         std::cout << " -> " << *iterator << std::endl;
      }

      for(const std::string& ioModule : ioModules) {
         if(serviceJitter) {
            try {
               ResultsWriter* resultsWriter = nullptr;
               if(!resultsDirectory.empty()) {
                  resultsWriter = ResultsWriter::makeResultsWriter(
                                     ResultsWriterSet, ProgramID, measurementID,
                                     sourceAddress, "TriggeredJitter-" + ioModule,
                                     resultsDirectory, resultsTransactionLength,
                                     (pw != nullptr) ? pw->pw_uid : 0, (pw != nullptr) ? pw->pw_gid : 0,
                                     resultsCompression);
                  if(resultsWriter == nullptr) {
                     HPCT_LOG(fatal) << "Cannot initialise results directory " << resultsDirectory << "!";
                     return 1;
                  }
               }
               if(ioModule == "UDP") {
                  jitterParameters.SourcePort      = jitterUDPSourcePort;
                  jitterParameters.DestinationPort = jitterUDPDestinationPort;
               }
               else if(ioModule == "TCP") {
                  jitterParameters.SourcePort      = jitterTCPSourcePort;
                  jitterParameters.DestinationPort = jitterTCPDestinationPort;
               }
               else {
                  jitterParameters.SourcePort      = 0;
                  jitterParameters.DestinationPort = 0;
               }
               Service* service = new Jitter(ioModule,
                                             resultsWriter, "Jitter", (OutputFormatVersionType)resultsFormatVersion, iterations, true,
                                             sourceAddress, destinationsForSource,
                                             jitterParameters);
               if(service->start() == false) {
                  return 1;
               }
               ServiceSet.insert(service);
            }
            catch (std::exception& e) {
               HPCT_LOG(fatal) << "Cannot create Jitter service - " << e.what();
               return 1;
            }
         }
         if(servicePing) {
            try {
               ResultsWriter* resultsWriter = nullptr;
               if(!resultsDirectory.empty()) {
                  resultsWriter = ResultsWriter::makeResultsWriter(
                                     ResultsWriterSet, ProgramID, measurementID,
                                     sourceAddress, "TriggeredPing-" + ioModule,
                                     resultsDirectory, resultsTransactionLength,
                                     (pw != nullptr) ? pw->pw_uid : 0, (pw != nullptr) ? pw->pw_gid : 0,
                                     resultsCompression);
                  if(resultsWriter == nullptr) {
                     HPCT_LOG(fatal) << "Cannot initialise results directory " << resultsDirectory << "!";
                     return 1;
                  }
               }
               if(ioModule == "UDP") {
                  pingParameters.SourcePort      = pingUDPSourcePort;
                  pingParameters.DestinationPort = pingUDPDestinationPort;
               }
               else if(ioModule == "TCP") {
                  pingParameters.SourcePort      = pingTCPSourcePort;
                  pingParameters.DestinationPort = pingTCPDestinationPort;
               }
               else {
                  pingParameters.SourcePort      = 0;
                  pingParameters.DestinationPort = 0;
               }
               Service* service = new Ping(ioModule,
                                           resultsWriter, "Ping", (OutputFormatVersionType)resultsFormatVersion, iterations, true,
                                           sourceAddress, destinationsForSource,
                                           pingParameters);
               if(service->start() == false) {
                  return 1;
               }
               ServiceSet.insert(service);
            }
            catch (std::exception& e) {
               HPCT_LOG(fatal) << "Cannot create Ping service - " << e.what();
               return 1;
            }
         }
         if(serviceTraceroute) {
            try {
               ResultsWriter* resultsWriter = nullptr;
               if(!resultsDirectory.empty()) {
                  resultsWriter = ResultsWriter::makeResultsWriter(
                                     ResultsWriterSet, ProgramID, measurementID,
                                     sourceAddress, "TriggeredTraceroute-" + ioModule,
                                     resultsDirectory, resultsTransactionLength,
                                     (pw != nullptr) ? pw->pw_uid : 0, (pw != nullptr) ? pw->pw_gid : 0,
                                     resultsCompression);
                  if(resultsWriter == nullptr) {
                     HPCT_LOG(fatal) << "Cannot initialise results directory " << resultsDirectory << "!";
                     return 1;
                  }
               }
               if(ioModule == "UDP") {
                  tracerouteParameters.SourcePort      = tracerouteUDPSourcePort;
                  tracerouteParameters.DestinationPort = tracerouteUDPDestinationPort;
               }
               else if(ioModule == "TCP") {
                  tracerouteParameters.SourcePort      = tracerouteTCPSourcePort;
                  tracerouteParameters.DestinationPort = tracerouteTCPDestinationPort;
               }
               else {
                  tracerouteParameters.SourcePort      = 0;
                  tracerouteParameters.DestinationPort = 0;
               }
               Service* service = new Traceroute(ioModule,
                                                 resultsWriter, "Traceroute", (OutputFormatVersionType)resultsFormatVersion, iterations, true,
                                                 sourceAddress, destinationsForSource,
                                                 tracerouteParameters);
               if(service->start() == false) {
                  return 1;
               }
               ServiceSet.insert(service);
            }
            catch (std::exception& e) {
               HPCT_LOG(fatal) << "Cannot create Traceroute service - " << e.what();
               return 1;
            }
         }
      }
   }


   // ====== Raw socket =====================================================
   SnifferSocketV4.open(boost::asio::ip::icmp::v4());
   SnifferSocketV6.open(boost::asio::ip::icmp::v6());
   SnifferSocketV4.async_receive_from(boost::asio::buffer(IncomingPingMessageBuffer), IncomingPingSource, receivedPingV4);
   SnifferSocketV6.async_receive_from(boost::asio::buffer(IncomingPingMessageBuffer), IncomingPingSource, receivedPingV6);


   // ====== Reduce privileges ==============================================
   if(reducePrivileges(pw) == false) {
      HPCT_LOG(fatal) << "Failed to reduce privileges!";
      return 1;
   }


   // ====== Wait for termination signal ====================================
   Signals.async_wait(signalHandler);
   CleanupTimer.async_wait(tryCleanup);
   IOService.run();


   // ====== Shut down service threads ======================================
   for(std::set<Service*>::iterator serviceIterator = ServiceSet.begin(); serviceIterator != ServiceSet.end(); serviceIterator++) {
      Service* service = *serviceIterator;
      service->join();
      delete service;
   }
   for(std::set<ResultsWriter*>::iterator resultsWriterIterator = ResultsWriterSet.begin(); resultsWriterIterator != ResultsWriterSet.end(); resultsWriterIterator++) {
      delete *resultsWriterIterator;
   }
   std::map<boost::asio::ip::address, TargetInfo*>::iterator iterator = TargetMap.begin();
   while(iterator != TargetMap.end()) {
      delete iterator->second;
      TargetMap.erase(iterator);
      iterator = TargetMap.begin();
   }

   return(0);
}<|MERGE_RESOLUTION|>--- conflicted
+++ resolved
@@ -639,14 +639,9 @@
                      << "* Burst              = " << jitterParameters.Rounds              << "\n"
                      << "* TTL                = " << jitterParameters.InitialMaxTTL       << "\n"
                      << "* Packet Size        = " << jitterParameters.PacketSize          << " B\n"
-<<<<<<< HEAD
-                     << "* Ports              = UDP: "
+                     << "* Ports              = (none for ICMP) / UDP: "
                         << jitterUDPSourcePort << " -> " << jitterUDPDestinationPort << " / TCP: "
                         << jitterTCPSourcePort << " -> " << jitterTCPDestinationPort << "\n";
-=======
-                     << "* Ports              = (none for ICMP) / UDP: "
-                        << jitterUDPSourcePort << " -> " << jitterUDPDestinationPort << "\n";
->>>>>>> 857a0372
    }
    if(servicePing) {
       HPCT_LOG(info) << "Ping Service:" << std:: endl
@@ -656,14 +651,9 @@
                      << "* Burst              = " << pingParameters.Rounds                << "\n"
                      << "* TTL                = " << pingParameters.InitialMaxTTL         << "\n"
                      << "* Packet Size        = " << pingParameters.PacketSize            << " B\n"
-<<<<<<< HEAD
-                     << "* Ports              = UDP: "
+                     << "* Ports              = (none for ICMP) / UDP: "
                         << pingUDPSourcePort << " -> " << pingUDPDestinationPort << " / TCP: "
                         << pingTCPSourcePort << " -> " << pingTCPDestinationPort << "\n";
-=======
-                     << "* Ports              = (none for ICMP) / UDP: "
-                        << pingUDPSourcePort << " -> " << pingUDPDestinationPort << "\n";
->>>>>>> 857a0372
    }
    if(serviceTraceroute) {
       HPCT_LOG(info) << "Traceroute Service:" << std:: endl
@@ -675,14 +665,9 @@
                      << "* Final MaxTTL       = " << tracerouteParameters.FinalMaxTTL     << "\n"
                      << "* Increment MaxTTL   = " << tracerouteParameters.IncrementMaxTTL << "\n"
                      << "* Packet Size        = " << tracerouteParameters.PacketSize      << " B\n"
-<<<<<<< HEAD
-                     << "* Ports              = UDP: "
+                     << "* Ports              = (none for ICMP) / UDP: "
                         << tracerouteUDPSourcePort << " -> " << tracerouteUDPDestinationPort << " / TCP: "
                         << tracerouteTCPSourcePort << " -> " << tracerouteTCPDestinationPort << "\n";
-=======
-                     << "* Ports              = (none for ICMP) / UDP: "
-                        << tracerouteUDPSourcePort << " -> " << tracerouteUDPDestinationPort << "\n";
->>>>>>> 857a0372
    }
 
    HPCT_LOG(info) << "Trigger:" << std::endl
