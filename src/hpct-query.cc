--- conflicted
+++ resolved
@@ -505,36 +505,11 @@
       exit(1);
    }
 
-<<<<<<< HEAD
    // ====== Open output stream =============================================
    OutputStream outputStream;
    try {
       if(!outputFileName.empty()) {
          outputStream.openStream(outputFileName);
-=======
-   // ====== Open output file ===============================================
-   std::string                         extension(outputFileName.extension());
-   std::ofstream                       outputFile;
-   boost::iostreams::filtering_ostream outputStream;
-   const std::filesystem::path         tmpOutputFileName(outputFileName.string() + ".tmp");
-   if(!outputFileName.empty()) {
-      std::error_code ec;
-      std::filesystem::remove(outputFileName, ec);
-      outputFile.open(tmpOutputFileName, std::ios_base::out | std::ios_base::binary);
-      if(!outputFile.is_open()) {
-         HPCT_LOG(fatal) << "Failed to create output file " << outputFileName;
-         exit(1);
-      }
-      boost::algorithm::to_lower(extension);
-      if(extension == ".xz") {
-         const boost::iostreams::lzma_params params(
-            boost::iostreams::lzma::default_compression,
-            std::thread::hardware_concurrency());
-         outputStream.push(boost::iostreams::lzma_compressor(params));
-      }
-      else if(extension == ".bz2") {
-         outputStream.push(boost::iostreams::bzip2_compressor());
->>>>>>> ea5ccd8b
       }
       else {
          outputStream.openStream(std::cout);
@@ -1061,24 +1036,18 @@
       exit(1);
    }
 
-<<<<<<< HEAD
    // ====== Close output file ==============================================
    try {
       outputStream.closeStream();
       if(!outputFileName.empty()) {
-=======
-   if(!outputFileName.empty()) {
-      try {
-         std::filesystem::rename(tmpOutputFileName, outputFileName);
-
->>>>>>> ea5ccd8b
          // Set timestamp to the latest timestamp in the data. Note: the timestamp is UTC!
          const std::time_t t = (std::time_t)(lastTimeStamp / 1000000000);
          boost::filesystem::last_write_time(boost::filesystem::path(outputFileName), t);
       }
    }
    catch(const std::exception& e) {
-      HPCT_LOG(fatal) << "Writing results failed: " << e.what();
+      HPCT_LOG(fatal) << "Failed to close output file "
+                      << outputFileName << ": " << e.what();
       exit(1);
    }
 
