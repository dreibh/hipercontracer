// ==========================================================================
//     _   _ _ ____            ____          _____
//    | | | (_)  _ \ ___ _ __ / ___|___  _ _|_   _| __ __ _  ___ ___ _ __
//    | |_| | | |_) / _ \ '__| |   / _ \| '_ \| || '__/ _` |/ __/ _ \ '__|
//    |  _  | |  __/  __/ |  | |__| (_) | | | | || | | (_| | (_|  __/ |
//    |_| |_|_|_|   \___|_|   \____\___/|_| |_|_||_|  \__,_|\___\___|_|
//
//       ---  High-Performance Connectivity Tracer (HiPerConTracer)  ---
//                 https://www.nntb.no/~dreibh/hipercontracer/
// ==========================================================================
//
// High-Performance Connectivity Tracer (HiPerConTracer)
// Copyright (C) 2015-2025 by Thomas Dreibholz
//
// This program is free software: you can redistribute it and/or modify
// it under the terms of the GNU General Public License as published by
// the Free Software Foundation, either version 3 of the License, or
// (at your option) any later version.
//
// This program is distributed in the hope that it will be useful,
// but WITHOUT ANY WARRANTY; without even the implied warranty of
// MERCHANTABILITY or FITNESS FOR A PARTICULAR PURPOSE.  See the
// GNU General Public License for more details.
//
// You should have received a copy of the GNU General Public License
// along with this program.  If not, see <http://www.gnu.org/licenses/>.
//
// Contact: dreibh@simula.no

#include "database-configuration.h"
#include "databaseclient-base.h"
#include "logger.h"
#include "package-version.h"
#include "tools.h"

#include <filesystem>
#include <fstream>
#include <iostream>

#include <boost/algorithm/string.hpp>
#include <boost/filesystem.hpp>
#include <boost/iostreams/filtering_stream.hpp>
#include <boost/iostreams/filtering_streambuf.hpp>
#include <boost/iostreams/filter/bzip2.hpp>
#include <boost/iostreams/filter/gzip.hpp>
#include <boost/iostreams/filter/lzma.hpp>
#include <boost/program_options.hpp>


typedef std::chrono::high_resolution_clock ResultClock;
typedef ResultClock::time_point            ResultTimePoint;
typedef ResultClock::duration              ResultDuration;

static const std::string                   ProgramID = std::string("HPCT-Query/") + HPCT_VERSION;


// ###### Add WHERE clause to SELECT statement ##############################
static void addSQLWhere(Statement&               statement,
                        const std::string&       timeStampField,
                        const unsigned long long fromTimeStamp,
                        const unsigned long long toTimeStamp,
                        const unsigned int       fromMeasurementID,
                        const unsigned int       toMeasurementID,
                        const bool               timestampIsTimeStampType = false)
{
   if( (fromTimeStamp > 0) || (toTimeStamp > 0) || (fromMeasurementID > 0) || (toMeasurementID > 0) ) {
      statement << " WHERE";
      bool needsAnd = false;
      if(fromTimeStamp > 0) {
         statement << " (" << timeStampField << " >= ";
         if(!timestampIsTimeStampType) {
            statement << fromTimeStamp;
         }
         else {
            statement << "'" << timePointToString<ResultTimePoint>(nanosecondsToTimePoint<ResultTimePoint>(fromTimeStamp), 9) << "'";
         }
         statement << ")";
         needsAnd = true;
      }
      if(toTimeStamp > 0) {
         statement << ((needsAnd == true) ? " AND" : "") << " (" << timeStampField << " < ";
         if(!timestampIsTimeStampType) {
            statement << toTimeStamp;
         }
         else {
            statement << "'" << timePointToString<ResultTimePoint>(nanosecondsToTimePoint<ResultTimePoint>(toTimeStamp) , 9) << "'";
         }
         statement << ")";
         needsAnd = true;
      }
      if(fromMeasurementID > 0) {
         statement << ((needsAnd == true) ? " AND" : "") << " (MeasurementID >= " << fromMeasurementID << ")";
         needsAnd = true;
      }
      if(toMeasurementID > 0) {
         statement << ((needsAnd == true) ? " AND" : "") << " (MeasurementID <= " << toMeasurementID << ")";
         // needsAnd = true;
      }
   }
}


// ###### Add filter clause to query statement ##############################
static void addNoSQLFilter(Statement&               statement,
                           const std::string&       timeStampField,
                           const unsigned long long fromTimeStamp,
                           const unsigned long long toTimeStamp,
                           const unsigned int       fromMeasurementID,
                           const unsigned int       toMeasurementID)
{
   if( (fromTimeStamp > 0) || (toTimeStamp > 0) || (fromMeasurementID > 0) || (toMeasurementID > 0) ) {
      unsigned int filters = 0;
      std::string  filterArray[4];
      if(fromTimeStamp > 0) {
         filterArray[filters++] = "\"" + timeStampField + "\": { \"$gte\": " + std::to_string(fromTimeStamp) + " }";
      }
      if(toTimeStamp > 0) {
         filterArray[filters++] = "\"" + timeStampField + "\": { \"$lt\": " + std::to_string(toTimeStamp) + " }";
      }
      if(fromMeasurementID > 0) {
         filterArray[filters++] = "\"measurementID\": { \"$gte\": " + std::to_string(fromMeasurementID) + " }";
      }
      if(toMeasurementID > 0) {
         filterArray[filters++] = "\"measurementID\": { \"$lt\": " + std::to_string(toMeasurementID) + " }";
      }
      assert(filters > 0);

      if(filters == 1) {
         statement << filterArray[0];
      }
      else {
         statement << "\"$and\": [ ";
         for(unsigned int i = 0;i < filters; i++) {
            statement << "{ " << filterArray[i]
                      << ((i < filters - 1) ? "}, " : "} ");
         }
         statement << "]";
      }
   }
}


// ###### Remap measurement ID using address ################################
static inline unsigned int mapMeasurementID(
   const unsigned long long                          measurementID,
   std::map<boost::asio::ip::address, unsigned int>& addressToMeasurementID,
   const boost::asio::ip::address&                   address)
{
   if(measurementID == 0) {
      std::map<boost::asio::ip::address, unsigned int>::iterator found = addressToMeasurementID.find(address);
      if(found != addressToMeasurementID.end()) {
         return found->second;
      }
   }
   return measurementID;
}



// ##########################################################################
// #### Macros                                                           ####
// ##########################################################################

/* NOTE:
 * The output statements are defined as macros here, since they are called
 * multiple times in time-critical loops. This ensures that the code is the
 * same in all cases.
 */


// ###### Generic ###########################################################
#define OUTPUT_ITEM(outputType, timeStampVariable)                             \
   if( (!deduplication) || (lastTimeStamp != timeStampVariable) ||             \
         (dedupLastItem != outputString) ) {                                   \
      if(__builtin_expect(lines == 0, 0)) {                                    \
         outputStream << "#? HPCT " << outputType << " " << ProgramID << "\n"; \
      }                                                                        \
      outputStream << outputString;                                            \
      if(__builtin_expect(timeStampVariable < lastTimeStamp, 0)) {             \
         HPCT_LOG(fatal) << "Sorting order violation!";                        \
         abort();                                                              \
      }                                                                        \
      lines++;                                                                 \
      lastTimeStamp = timeStampVariable;                                       \
      if(deduplication) {                                                      \
         dedupLastItem = outputString;                                         \
      }                                                                        \
      dedupInProgress = false;                                                 \
   }                                                                           \
   else {                                                                      \
      dedupDuplicatesRemoved++;                                                \
      dedupInProgress = true;                                                  \
   }


// ###### Ping ##############################################################
#define OUTPUT_PING_V2(timeStampVariable) {                                 \
   const std::string outputString = str(boost::format                       \
      ("#P%c %d %s %s %x %d %x %d %d %x %d %d %d %08x %d %d %d %d %d %d\n") \
         % protocol                            \
                                               \
         % measurementID                       \
         % sourceIP.to_string()                \
         % destinationIP.to_string()           \
         % sendTimeStamp                       \
         % burstSeq                            \
                                               \
         % (unsigned int)trafficClass          \
         % packetSize                          \
         % responseSize                        \
         % checksum                            \
         % sourcePort                          \
         % destinationPort                     \
         % status                              \
                                               \
         % timeSource                          \
         % delayAppSend                        \
         % delayQueuing                        \
         % delayAppReceive                     \
         % rttApplication                      \
         % rttSoftware                         \
         % rttHardware                         \
      );                                       \
   OUTPUT_ITEM("Ping 2", timeStampVariable);   \
}


// ###### Traceroute ########################################################
#define OUTPUT_TRACEROUTE_HEADER_V2(timeStampVariable) {   \
   const std::string outputString = str(boost::format      \
      ("#T%c %d %s %s %x %d %d %x %d %x %d %d %x %x\n")    \
         % protocol                                        \
                                                           \
         % measurementID                                   \
         % sourceIP.to_string()                            \
         % destinationIP.to_string()                       \
         % timeStamp                                       \
         % roundNumber                                     \
                                                           \
         % totalHops                                       \
                                                           \
         % (unsigned int)trafficClass                      \
         % packetSize                                      \
         % checksum                                        \
         % sourcePort                                      \
         % destinationPort                                 \
         % statusFlags                                     \
                                                           \
         % pathHash                                        \
      );                                                   \
   OUTPUT_ITEM("Traceroute 2", timeStampVariable);         \
}

#define OUTPUT_TRACEROUTE_HOP_V2()                         \
   if(!dedupInProgress) {                                  \
      outputStream <<  str(boost::format                   \
         ("\t%x %d %d %d %08x %d %d %d %d %d %d %s\n")     \
            % sendTimeStamp                                \
            % hopNumber                                    \
            % responseSize                                 \
            % (unsigned int)(status & 0xff)                \
                                                           \
            % timeSource                                   \
            % delayAppSend                                 \
            % delayQueuing                                 \
            % delayAppReceive                              \
            % rttApplication                               \
            % rttSoftware                                  \
            % rttHardware                                  \
                                                           \
            % hopIP.to_string()                            \
         );                                                \
      lines++;                                             \
   }


// ###### Jitter ############################################################
<<<<<<< HEAD
#define OUTPUT_JITTER_V2                                                                     \
   if(__builtin_expect(lines == 0, 0)) {                                                     \
      outputStream << "#? HPCT Jitter 2 " << ProgramID << "\n";                              \
   }                                                                                         \
   outputStream <<                                                                           \
      str(boost::format("#J%c %d %s %s %x %d %x %d %x %d %d %d %08x %d %d %d %d %d %d %d %d %d %d %d %d %d %d %d %d %d %d %d\n") \
         % protocol                                                                          \
         % measurementID                                                                     \
         % sourceIP.to_string()                                                              \
         % destinationIP.to_string()                                                         \
         % timeStamp                                                                         \
         % roundNumber                                                                       \
         % (unsigned int)trafficClass                                                        \
         % packetSize                                                                        \
         % checksum                                                                          \
         % sourcePort                                                                        \
         % destinationPort                                                                   \
         % status                                                                            \
         % timeSource                                                                        \
         % jitterType                                                                        \
                                                                                             \
         % appSendPackets                                                                    \
         % appSendMeanLatency                                                                \
         % appSendJitter                                                                     \
                                                                                             \
         % queuingPackets                                                                    \
         % queuingMeanLatency                                                                \
         % queuingJitter                                                                     \
                                                                                             \
         % appReceivePackets                                                                 \
         % appReceiveMeanLatency                                                             \
         % appReceiveJitter                                                                  \
                                                                                             \
         % applicationPackets                                                                \
         % applicationMeanRTT                                                                \
         % applicationJitter                                                                 \
                                                                                             \
         % softwarePackets                                                                   \
         % softwareMeanRTT                                                                   \
         % softwareJitter                                                                    \
                                                                                             \
         % hardwarePackets                                                                   \
         % hardwareMeanRTT                                                                   \
         % hardwareJitter                                                                    \
      );                                                                                     \
   lines++;                                                                                  \
   lastTimeStamp = timeStamp;
=======
#define OUTPUT_JITTER_V2(timeStampVariable) {              \                                                       \
   const std::string outputString = str(boost::format      \
      ("#J%c %d %s %s %x %d %x %d %x %d %d %d %08x %d %d %d %d %d %d %d %d %d %d %d %d %d %d %d %d %d %d %d\n") \
         % protocol                                        \
         % measurementID                                   \
         % sourceIP.to_string()                            \
         % destinationIP.to_string()                       \
         % timeStamp                                       \
         % roundNumber                                     \
         % (unsigned int)trafficClass                      \
         % packetSize                                      \
         % checksum                                        \
         % sourcePort                                      \
         % destinationPort                                 \
         % status                                          \
         % timeSource                                      \
         % jitterType                                      \
                                                           \
         % appSendPackets                                  \
         % appSendMeanLatency                              \
         % appSendJitter                                   \
                                                           \
         % queuingPackets                                  \
         % queuingMeanLatency                              \
         % queuingJitter                                   \
                                                           \
         % appReceivePackets                               \
         % appReceiveMeanLatency                           \
         % appReceiveJitter                                \
                                                           \
         % applicationPackets                              \
         % applicationMeanRTT                              \
         % applicationJitter                               \
                                                           \
         % softwarePackets                                 \
         % softwareMeanRTT                                 \
         % softwareJitter                                  \
                                                           \
         % hardwarePackets                                 \
         % hardwareMeanRTT                                 \
         % hardwareJitter                                  \
      );                                                   \
   OUTPUT_ITEM("Jitter 2", timeStampVariable);             \
}
#endif
>>>>>>> a7daeb06



// ###### Main program ######################################################
int main(int argc, char** argv)
{
   // ====== Initialize =====================================================
   unsigned int                                     logLevel;
   bool                                             logColor;
   std::filesystem::path                            logFile;
   std::filesystem::path                            databaseConfigurationFile;
   std::filesystem::path                            outputFileName;
   std::string                                      queryType;
   std::string                                      tableName;
   unsigned int                                     tableVersion;
   std::string                                      fromTimeString;
   std::string                                      toTimeString;
   std::map<boost::asio::ip::address, unsigned int> addressToMeasurementID;
   std::filesystem::path                            addressToMeasurementIDFile;
   unsigned long long                               fromTimeStamp = 0;
   unsigned long long                               toTimeStamp   = 0;
   unsigned int                                     fromMeasurementID;
   unsigned int                                     toMeasurementID;
   bool                                             deduplication = false;

   boost::program_options::options_description commandLineOptions;
   commandLineOptions.add_options()
      ( "help,h",
           "Print help message" )

      ( "loglevel,L",
           boost::program_options::value<unsigned int>(&logLevel)->default_value(boost::log::trivial::severity_level::info),
           "Set logging level" )
      ( "logfile,O",
           boost::program_options::value<std::filesystem::path>(&logFile)->default_value(std::filesystem::path()),
           "Log file" )
      ( "logcolor,Z",
           boost::program_options::value<bool>(&logColor)->default_value(true),
           "Use ANSI color escape sequences for log output" )
      ( "verbose,v",
           boost::program_options::value<unsigned int>(&logLevel)->implicit_value(boost::log::trivial::severity_level::trace),
           "Verbose logging level" )
      ( "quiet,q",
           boost::program_options::value<unsigned int>(&logLevel)->implicit_value(boost::log::trivial::severity_level::warning),
           "Quiet logging level" )

      ( "output,o",
           boost::program_options::value<std::filesystem::path>(&outputFileName)->default_value(std::filesystem::path()),
           "Output file" )

      ( "table,T",
           boost::program_options::value<std::string>(&tableName)->default_value(std::string()),
           "Table name to query from" )
      ( "table-version,V",
           boost::program_options::value<unsigned int>(&tableVersion)->default_value(0),
           "Table version to query from (0 for current)" )
      ( "address-to-measurementid,M",
           boost::program_options::value<std::filesystem::path>(&addressToMeasurementIDFile)->default_value(std::filesystem::path()),
           "Address to Measurement ID mapping file" )
      ( "deduplication",
           boost::program_options::value<bool>(&deduplication)->default_value(false),
           "Deduplication of output items (only needed for debugging/special cases)" )

      ( "from-time",
           boost::program_options::value<std::string>(&fromTimeString)->default_value(std::string()),
           "Query from time stamp (format: YYYY-MM-DD HH:MM:SS.NNNNNNNNN)" )
      ( "to-time",
           boost::program_options::value<std::string>(&toTimeString)->default_value(std::string()),
           "Query to time stamp (format: YYYY-MM-DD HH:MM:SS.NNNNNNNNN)" )
      ( "from-measurement-id",
           boost::program_options::value<unsigned int>(&fromMeasurementID)->default_value(0),
           "Query from measurement identifier" )
      ( "to-measurement-id",
           boost::program_options::value<unsigned int>(&toMeasurementID)->default_value(0),
           "Query to measurement identifier" )
   ;
   boost::program_options::options_description hiddenOptions;
   hiddenOptions.add_options()
      ( "config",     boost::program_options::value<std::filesystem::path>(&databaseConfigurationFile) )
      ( "query-type", boost::program_options::value<std::string>(&queryType)->default_value("Ping")    )
   ;
   boost::program_options::options_description allOptions;
   allOptions.add(commandLineOptions);
   allOptions.add(hiddenOptions);
   boost::program_options::positional_options_description positionalParameters;
   positionalParameters.add("config",     1);
   positionalParameters.add("query-type", 1);


   // ====== Handle command-line arguments ==================================
   boost::program_options::variables_map vm;
   try {
      boost::program_options::store(boost::program_options::command_line_parser(argc, argv).
                                       style(
                                          boost::program_options::command_line_style::style_t::default_style|
                                          boost::program_options::command_line_style::style_t::allow_long_disguise
                                       ).
                                       options(allOptions).positional(positionalParameters).
                                       run(), vm);
      boost::program_options::notify(vm);
   }
   catch(std::exception& e) {
      std::cerr << "Bad parameter: " << e.what() << "!\n";
      return 1;
   }

   if(vm.count("help")) {
       std::cerr << "Usage: " << argv[0] << " database_configuration ping|traceroute OPTIONS" << "\n"
                 << commandLineOptions;
       return 1;
   }
   boost::algorithm::to_lower(queryType);

   if(databaseConfigurationFile.empty()) {
      std::cerr << "ERROR: No database configuration file provided!\n";
      return 1;
   }
   if(!fromTimeString.empty()) {
      ResultTimePoint timePoint;
      if(!(stringToTimePoint<ResultTimePoint>(fromTimeString, timePoint))) {
         std::cerr << "ERROR: Bad from time stamp!\n";
         return 1;
      }
      fromTimeStamp = timePointToNanoseconds<ResultTimePoint>(timePoint);
   }
   if(!toTimeString.empty()) {
      ResultTimePoint timePoint;
      if(!(stringToTimePoint<ResultTimePoint>(toTimeString, timePoint))) {
         std::cerr << "ERROR: Bad to time stamp!\n";
         return 1;
      }
      toTimeStamp = timePointToNanoseconds<ResultTimePoint>(timePoint);
   }
   if( (fromTimeStamp > 0) && (toTimeStamp > 0) && (toTimeStamp < fromTimeStamp) ) {
      std::cerr << "ERROR: to time stamp < from time stamp!\n";
      return 1;
   }
   if( (fromMeasurementID > 0) && (toMeasurementID > 0) && (toMeasurementID < fromMeasurementID) ) {
      std::cerr << "ERROR: to measurement identifier < from measurement identifier!\n";
      return 1;
   }
   if(addressToMeasurementIDFile != std::filesystem::path()) {
      std::ifstream mappingFile(addressToMeasurementIDFile);
      if(!mappingFile.good()) {
         std::cerr << "ERROR: Unable to read mapping file " << addressToMeasurementIDFile << "!\n";
         return 1;
      }
      unsigned long long line = 0;
      try {
         std::string  addressString;
         unsigned int measurementID;
         while(!mappingFile.eof()) {
            line++;
            mappingFile >> addressString >> measurementID;
            addressToMeasurementID.insert(std::pair<boost::asio::ip::address, unsigned int>(
                                             boost::asio::ip::make_address(addressString),
                                             measurementID));
         }
      }
      catch(const std::exception& e) {
         std::cerr << "ERROR: Parsing mapping file " << addressToMeasurementIDFile
                   << " failed in line " << line << ": " << e.what() << "!\n";
         return 1;
      }
   }


   // ====== Initialise importer ============================================
   initialiseLogger(logLevel, logColor,
                    (logFile != std::filesystem::path()) ? logFile.string().c_str() : nullptr);

   // ====== Read database configuration ====================================
   DatabaseConfiguration databaseConfiguration;
   if(!databaseConfiguration.readConfiguration(databaseConfigurationFile)) {
      exit(1);
   }
   HPCT_LOG(info) << "Startup:\n" << databaseConfiguration;

   // ====== Initialise database client =====================================
   DatabaseClientBase* databaseClient = databaseConfiguration.createClient();
   assert(databaseClient != nullptr);
   if(!databaseClient->open()) {
      exit(1);
   }

   // ====== Open output file ===============================================
   std::string                         extension(outputFileName.extension());
   std::ofstream                       outputFile;
   boost::iostreams::filtering_ostream outputStream;
   const std::filesystem::path         tmpOutputFileName(outputFileName.string() + ".tmp");
   if(outputFileName != std::filesystem::path()) {
      std::error_code ec;
      std::filesystem::remove(outputFileName, ec);
      outputFile.open(tmpOutputFileName, std::ios_base::out | std::ios_base::binary);
      if(!outputFile.is_open()) {
         HPCT_LOG(fatal) << "Failed to create output file " << outputFileName;
         exit(1);
      }
      boost::algorithm::to_lower(extension);
      if(extension == ".xz") {
         const boost::iostreams::lzma_params params(
            boost::iostreams::lzma::default_compression,
            std::thread::hardware_concurrency());
         outputStream.push(boost::iostreams::lzma_compressor(params));
      }
      else if(extension == ".bz2") {
         outputStream.push(boost::iostreams::bzip2_compressor());
      }
      else if(extension == ".gz") {
         outputStream.push(boost::iostreams::gzip_compressor());
      }
      outputStream.push(outputFile);
   }
   else {
      outputStream.push(std::cout);
   }


   // ====== Prepare query ==================================================
   const DatabaseBackendType                   backend       = databaseClient->getBackend();
   Statement&                                  statement     = databaseClient->getStatement(queryType, false, true);
   const std::chrono::system_clock::time_point t1            = std::chrono::system_clock::now();
   unsigned long long                          lastTimeStamp = 0;
   std::string                                 dedupLastItem;
   bool                                        dedupInProgress;
   unsigned long long                          dedupDuplicatesRemoved = 0;
   try {
      // ====== Ping ========================================================
      unsigned long long lines = 0;
      if(queryType == "ping") {
         if(backend & DatabaseBackendType::SQL_Generic) {
            // ====== Old version 1 table ===================================
            if(tableVersion == 1) {
               std::string ts;
               if( (backend & DatabaseBackendType::SQL_PostgreSQL) == DatabaseBackendType::SQL_PostgreSQL ) {
                  ts = "CAST((1000000000.0 * EXTRACT(EPOCH FROM TimeStamp)) AS BIGINT)";
               }
               else {
                  ts = "CAST((1000000000.0 * UNIX_TIMESTAMP(TimeStamp)) AS UNSIGNED)";
               }
               statement
                  << "SELECT"
                     " " << ts << " AS SendTimestamp,"
                     " 0            AS MeasurementID,"
                     " FromIP       AS SourceIP,"
                     " ToIP         AS DestinationIP,"
                     " 105          AS Protocol,"         /* 'i', since HiPerConTracer 1.x only supports ICMP */
                     " TC           AS TrafficClass,"
                     " 0            AS BurstSeq,"
                     " PktSize      AS PacketSize,"
                     " 0            AS ResponseSize,"
                     " Checksum     AS Checksum,"
                     " 0            AS SourcePort,"
                     " 0            AS DestinationPort,"
                     " Status       AS Status,"
                     " 0            AS TimeSource,"
                     " -1           AS Delay_AppSend,"
                     " -1           AS Delay_Queuing,"
                     " -1           AS Delay_AppReceive,"
                     " 1000 * CAST(RTT AS BIGINT) AS RTT_App,"
                     " -1           AS RTT_SW,"
                     " -1           AS RTT_HW "
                     "FROM " << ((tableName.size() == 0) ? "Ping" : tableName);
               addSQLWhere(statement, "TimeStamp", fromTimeStamp, toTimeStamp, fromMeasurementID, toMeasurementID, true);
            }
            // ====== Current version 2 table ============================
            else {
               statement
                  << "SELECT SendTimestamp,MeasurementID,SourceIP,DestinationIP,Protocol,TrafficClass,BurstSeq,PacketSize,ResponseSize,Checksum,SourcePort,DestinationPort,Status,TimeSource,Delay_AppSend,Delay_Queuing, Delay_AppReceive,RTT_App,RTT_SW,RTT_HW "
                     "FROM " << ((tableName.size() == 0) ? "Ping" : tableName);
               addSQLWhere(statement, "SendTimestamp", fromTimeStamp, toTimeStamp, fromMeasurementID, toMeasurementID);
            }
            statement << " ORDER BY SendTimestamp,MeasurementID,SourceIP,DestinationIP,Protocol,TrafficClass";

            HPCT_LOG(debug) << "Query: " << statement;
            databaseClient->executeQuery(statement);
            try {
               while(databaseClient->fetchNextTuple()) {
                  const unsigned long long       sendTimeStamp   = databaseClient->getBigInt(1);
                  const boost::asio::ip::address sourceIP        = statement.decodeAddress(databaseClient->getString(3));
                  const boost::asio::ip::address destinationIP   = statement.decodeAddress(databaseClient->getString(4));
                  const unsigned long long       measurementID   = mapMeasurementID(databaseClient->getInteger(2),
                                                                                    addressToMeasurementID, sourceIP);
                  const char                     protocol        = databaseClient->getInteger(5);
                  const uint8_t                  trafficClass    = databaseClient->getInteger(6);
                  const unsigned int             burstSeq        = databaseClient->getInteger(7);
                  const unsigned int             packetSize      = databaseClient->getInteger(8);
                  const unsigned int             responseSize    = databaseClient->getInteger(9);
                  const uint16_t                 checksum        = databaseClient->getInteger(10);
                  const uint16_t                 sourcePort      = databaseClient->getInteger(11);
                  const uint16_t                 destinationPort = databaseClient->getInteger(12);
                  const unsigned int             status          = databaseClient->getInteger(13);
                  const unsigned int             timeSource      = databaseClient->getInteger(14);
                  const long long                delayAppSend    = databaseClient->getBigInt(15);
                  const long long                delayQueuing    = databaseClient->getBigInt(16);
                  const long long                delayAppReceive = databaseClient->getBigInt(17);
                  const long long                rttApplication  = databaseClient->getBigInt(18);
                  const long long                rttSoftware     = databaseClient->getBigInt(19);
                  const long long                rttHardware     = databaseClient->getBigInt(20);
                  OUTPUT_PING_V2(sendTimeStamp);
               }
            }
            catch(const std::exception& e) {
               HPCT_LOG(fatal) << "Bad data: " << e.what();
               exit(1);
            }
         }
         else if(backend & DatabaseBackendType::NoSQL_Generic) {
            // ====== Old version 1 table ===================================
            if(tableVersion == 1) {
               statement << "[ { \"" <<  ((tableName.size() == 0 ? "ping" : tableName)) << "\": { ";
               addNoSQLFilter(statement, "timestamp", fromTimeStamp / 1000ULL, toTimeStamp / 1000ULL,
                              fromMeasurementID, toMeasurementID);
               statement << " } }, { \"sort\": { \"timestamp\": 1, \"source\": 1, \"destination\": 1, \"tc\": 1 } } ]";
            }
            // ====== Current version 2 table ===============================
            else {
               statement << "[ { \"" <<  ((tableName.size() == 0 ? "ping" : tableName)) << "\": { ";
               addNoSQLFilter(statement, "sendTimestamp", fromTimeStamp, toTimeStamp,
                              fromMeasurementID, toMeasurementID);
               statement << " } }, { \"sort\": { \"sendTimestamp\": 1, \"measurementID\": 1, \"sourceIP\": 1, \"destinationIP\": 1, \"protocol\": 1, \"trafficClass\": 1, \"burstSeq\": 1 } } ]";
            }

            HPCT_LOG(debug) << "Query: " << statement;
            databaseClient->executeQuery(statement);
            try {
               // ====== Old version 1 table ================================
               if(tableVersion == 1) {
                  while(databaseClient->fetchNextTuple()) {
                     const unsigned long long       sendTimeStamp   = 1000 * databaseClient->getBigInt("timestamp");
                     const boost::asio::ip::address sourceIP        = statement.decodeAddress(databaseClient->getString("source"));
                     const boost::asio::ip::address destinationIP   = statement.decodeAddress(databaseClient->getString("destination"));
                     const unsigned long long       measurementID   = mapMeasurementID(0, addressToMeasurementID, sourceIP);
                     const char                     protocol        = 'i';
                     const uint8_t                  trafficClass    = (databaseClient->hasColumn("trafficClass") == true) ?
                                                                         databaseClient->getInteger("trafficClass") : 0x00;
                     const unsigned int             burstSeq        = 0;
                     const unsigned int             packetSize      = (databaseClient->hasColumn("packetSize") == true) ?
                                                                         databaseClient->getInteger("packetSize") : 0;
                     const unsigned int             responseSize    = 0;
                     const uint16_t                 checksum        = databaseClient->getInteger("checksum");
                     const uint16_t                 sourcePort      = 0;
                     const uint16_t                 destinationPort = 0;
                     const unsigned int             status          = databaseClient->getInteger("status");
                     const unsigned int             timeSource      = 0x00000000;
                     const long long                delayAppSend    = -1;
                     const long long                delayQueuing    = -1;
                     const long long                delayAppReceive = -1;
                     const long long                rttApplication  = 1000 * databaseClient->getBigInt("rtt");
                     const long long                rttSoftware     = 0;
                     const long long                rttHardware     = 0;
                     OUTPUT_PING_V2(sendTimeStamp);
                  }
               }
               // ====== Current version 2 table ============================
               else {
                  while(databaseClient->fetchNextTuple()) {
                     const unsigned long long       sendTimeStamp   = databaseClient->getBigInt("sendTimestamp");
                     const boost::asio::ip::address sourceIP        = statement.decodeAddress(databaseClient->getString("sourceIP"));
                     const boost::asio::ip::address destinationIP   = statement.decodeAddress(databaseClient->getString("destinationIP"));
                     const unsigned long long       measurementID   = mapMeasurementID(databaseClient->getInteger("measurementID"),
                                                                                       addressToMeasurementID, sourceIP);
                     const char                     protocol        = databaseClient->getInteger("protocol");
                     const uint8_t                  trafficClass    = databaseClient->getInteger("trafficClass");
                     const unsigned int             burstSeq        = databaseClient->getInteger("burstSeq");
                     const unsigned int             packetSize      = databaseClient->getInteger("packetSize");
                     const unsigned int             responseSize    = databaseClient->getInteger("responseSize");
                     const uint16_t                 checksum        = databaseClient->getInteger("checksum");
                     const uint16_t                 sourcePort      = databaseClient->getInteger("sourcePort");
                     const uint16_t                 destinationPort = databaseClient->getInteger("destinationPort");
                     const unsigned int             status          = databaseClient->getInteger("status");
                     const unsigned int             timeSource      = databaseClient->getInteger("timeSource");
                     const long long                delayAppSend    = databaseClient->getBigInt("delay.appSend");
                     const long long                delayQueuing    = databaseClient->getBigInt("delay.queuing");
                     const long long                delayAppReceive = databaseClient->getBigInt("delay.appRecv");
                     const long long                rttApplication  = databaseClient->getBigInt("rtt.app");
                     const long long                rttSoftware     = databaseClient->getBigInt("rtt.sw");
                     const long long                rttHardware     = databaseClient->getBigInt("rtt.hw");
                     OUTPUT_PING_V2(sendTimeStamp);
                  }
               }
            }
            catch(const std::exception& e) {
               HPCT_LOG(fatal) << "Bad data: " << e.what();
               exit(1);
            }
         }
         else {
            HPCT_LOG(fatal) << "Unknown backend";
            abort();
         }
      }

      // ====== Traceroute ==================================================
      else if(queryType == "traceroute") {
         if(backend & DatabaseBackendType::SQL_Generic) {
            // ====== Old version 1 table ===================================
            if(tableVersion == 1) {
               std::string ts;
               if( (backend & DatabaseBackendType::SQL_PostgreSQL) == DatabaseBackendType::SQL_PostgreSQL ) {
                  ts = "CAST((1000000000.0 * EXTRACT(EPOCH FROM TimeStamp)) AS BIGINT)";
               }
               else {
                  ts = "CAST((1000000000.0 * UNIX_TIMESTAMP(TimeStamp)) AS UNSIGNED)";
               }
               statement
                  << "SELECT"
                     " " << ts << " AS Timestamp,"
                     " 0            AS MeasurementID,"
                     " FromIP       AS SourceIP,"
                     " ToIP         AS DestinationIP,"
                     " 105          AS Protocol,"     /* 'i', since HiPerConTracer 1.x only supports ICMP */
                     " TC           AS TrafficClass,"
                     " Round        AS RoundNumber,"
                     " HopNumber    AS HopNumber,"
                     " TotalHops    AS TotalHops,"
                     " PktSize      AS PacketSize,"
                     " 0            AS ResponseSize,"
                     " Checksum     AS Checksum,"
                     " 0            AS SourcePort,"
                     " 0            AS DestinationPort,"
                     " Status       AS Status,"
                     " PathHash     AS PathHash,"
                     " " << ts << " AS SendTimestamp,"
                     " HopIP        AS HopIP,"
                     " 0            AS TimeSource,"
                     " -1           AS Delay_AppSend,"
                     " -1           AS Delay_Queuing,"
                     " -1           AS Delay_AppReceive,"
                     " 1000 * CAST(RTT AS BIGINT) AS RTT_App,"
                     " -1           AS RTT_SW,"
                     " -1           AS RTT_HW "
                     "FROM " << ((tableName.size() == 0) ? "Traceroute" : tableName);
               addSQLWhere(statement, "TimeStamp", fromTimeStamp, toTimeStamp, fromMeasurementID, toMeasurementID, true);
            }
            // ====== Current version 2 table ============================
            else {
               statement
                  << "SELECT Timestamp,MeasurementID,SourceIP,DestinationIP,Protocol,TrafficClass,RoundNumber,HopNumber,TotalHops,PacketSize,ResponseSize,Checksum,SourcePort,DestinationPort,Status,PathHash,SendTimestamp,HopIP,TimeSource,Delay_AppSend,Delay_Queuing,Delay_AppReceive,RTT_App,RTT_SW,RTT_HW"
                     " FROM " << ((tableName.size() == 0) ? "Traceroute" : tableName);
               addSQLWhere(statement, "Timestamp", fromTimeStamp, toTimeStamp, fromMeasurementID, toMeasurementID);
            }
            statement << " ORDER BY Timestamp,MeasurementID,SourceIP,DestinationIP,Protocol,TrafficClass,RoundNumber,HopNumber";

            HPCT_LOG(debug) << "Query: " << statement;
            databaseClient->executeQuery(statement);
            try {
               while(databaseClient->fetchNextTuple()) {
                  const unsigned long long       timeStamp       = databaseClient->getBigInt(1);
                  const boost::asio::ip::address sourceIP        = statement.decodeAddress(databaseClient->getString(3));
                  const boost::asio::ip::address destinationIP   = statement.decodeAddress(databaseClient->getString(4));
                  const unsigned long long       measurementID   = mapMeasurementID(databaseClient->getBigInt(2),
                                                                                    addressToMeasurementID, sourceIP);
                  const char                     protocol        = databaseClient->getInteger(5);
                  const uint8_t                  trafficClass    = databaseClient->getInteger(6);
                  const unsigned int             roundNumber     = databaseClient->getInteger(7);
                  const unsigned int             hopNumber       = databaseClient->getInteger(8);
                  const unsigned int             totalHops       = databaseClient->getInteger(9);
                  const unsigned int             packetSize      = databaseClient->getInteger(10);
                  const unsigned int             responseSize    = databaseClient->getInteger(11);
                  const uint16_t                 checksum        = databaseClient->getInteger(12);
                  const uint16_t                 sourcePort      = databaseClient->getInteger(13);
                  const uint16_t                 destinationPort = databaseClient->getInteger(14);
                  const unsigned int             status          = databaseClient->getInteger(15);
                  const long long                pathHash        = databaseClient->getBigInt(16);
                  const unsigned long long       sendTimeStamp   = databaseClient->getBigInt(17);
                  const boost::asio::ip::address hopIP           = statement.decodeAddress(databaseClient->getString(18));
                  const unsigned int             timeSource      = databaseClient->getInteger(19);
                  const long long                delayAppSend    = databaseClient->getBigInt(20);
                  const long long                delayQueuing    = databaseClient->getBigInt(21);
                  const long long                delayAppReceive = databaseClient->getBigInt(22);
                  const long long                rttApplication  = databaseClient->getBigInt(23);
                  const long long                rttSoftware     = databaseClient->getBigInt(24);
                  const long long                rttHardware     = databaseClient->getBigInt(25);

                  if(hopNumber == 1) {
                     const unsigned int statusFlags = status - (status & 0xff);
                     OUTPUT_TRACEROUTE_HEADER_V2(timeStamp);
                  }
                  OUTPUT_TRACEROUTE_HOP_V2();
               }
            }
            catch(const std::exception& e) {
               HPCT_LOG(fatal) << "Bad data: " << e.what();
               exit(1);
            }
         }
         else if(backend & DatabaseBackendType::NoSQL_Generic) {
            // ====== Old version 1 table ===================================
            if(tableVersion == 1) {
               statement << "[ { \"" <<  ((tableName.size() == 0 ? "traceroute" : tableName)) << "\": { ";
               addNoSQLFilter(statement, "timestamp", fromTimeStamp/ 1000ULL, toTimeStamp/ 1000ULL,
                              fromMeasurementID, toMeasurementID);
               statement << " } }, { \"sort\": { \"timestamp\": 1, \"source\": 1, \"destination\": 1, \"tc\": 1, \"round\": 1 } } ]";
            }
            // ====== Current version 2 table ===============================
            else {
               statement << "[ { \"" <<  ((tableName.size() == 0 ? "traceroute" : tableName)) << "\": { ";
               addNoSQLFilter(statement, "timestamp", fromTimeStamp, toTimeStamp,
                              fromMeasurementID, toMeasurementID);
               statement << " } }, { \"sort\": { \"timestamp\": 1, \"measurementID\": 1, \"sourceIP\": 1, \"destinationIP\": 1, \"protocol\": 1, \"trafficClass\": 1, \"roundNumber\": 1 } } ]";
            }

            HPCT_LOG(debug) << "Query: " << statement;
            databaseClient->executeQuery(statement);
            try {
               // ====== Old version 1 table ================================
               if(tableVersion == 1) {
                  while(databaseClient->fetchNextTuple()) {
                     const unsigned long long       timeStamp       = 1000 * databaseClient->getBigInt("timestamp");
                     const boost::asio::ip::address sourceIP        = statement.decodeAddress(databaseClient->getString("source"));
                     const boost::asio::ip::address destinationIP   = statement.decodeAddress(databaseClient->getString("destination"));
                     const unsigned long long       measurementID   = mapMeasurementID(0, addressToMeasurementID, sourceIP);
                     const char                     protocol        = 'i';
                     const uint8_t                  trafficClass    = (databaseClient->hasColumn("trafficClass") == true) ?
                                                                         databaseClient->getInteger("trafficClass") : 0x00;
                     const unsigned int             roundNumber     = databaseClient->getInteger("round");
                     const unsigned int             totalHops       = databaseClient->getInteger("totalHops");
                     const unsigned int             packetSize      = (databaseClient->hasColumn("packetSize") == true) ?
                                                                         databaseClient->getInteger("packetSize") : 0;
                     const uint16_t                 checksum        = databaseClient->getInteger("checksum");
                     const uint16_t                 sourcePort      = 0;
                     const uint16_t                 destinationPort = 0;
                     const unsigned int             statusFlags     = databaseClient->getInteger("statusFlags");
                     const long long                pathHash        = databaseClient->getBigInt("pathHash");
                     OUTPUT_TRACEROUTE_HEADER_V2(timeStamp);

                     databaseClient->getArrayBegin("hops");
                     unsigned int hopNumber = 0;
                     while(databaseClient->fetchNextArrayTuple()) {
                        hopNumber++;

                        const unsigned long long       sendTimeStamp   = timeStamp;
                        const unsigned int             responseSize    = 0;
                        const boost::asio::ip::address hopIP           = statement.decodeAddress(databaseClient->getString("hop"));
                        const unsigned int             status          = databaseClient->getInteger("status");
                        const unsigned int             timeSource      = 0x00000000;
                        const long long                delayAppSend    = -1;
                        const long long                delayQueuing    = -1;
                        const long long                delayAppReceive = -1;
                        const long long                rttApplication  = 1000 * databaseClient->getBigInt("rtt");
                        const long long                rttSoftware     = -1;
                        const long long                rttHardware     = -1;
                        OUTPUT_TRACEROUTE_HOP_V2();
                     }
                     databaseClient->getArrayEnd();
                  }
               }

               else {
                  // ====== Current version 2 table =========================
                  while(databaseClient->fetchNextTuple()) {
                     const unsigned long long       timeStamp       = databaseClient->getBigInt("timestamp");
                     const boost::asio::ip::address sourceIP        = statement.decodeAddress(databaseClient->getString("sourceIP"));
                     const boost::asio::ip::address destinationIP   = statement.decodeAddress(databaseClient->getString("destinationIP"));
                     const unsigned long long       measurementID   = mapMeasurementID(databaseClient->getBigInt("measurementID"),
                                                                                       addressToMeasurementID, sourceIP);
                     const char                     protocol        = databaseClient->getInteger("protocol");
                     const uint8_t                  trafficClass    = databaseClient->getInteger("trafficClass");
                     const unsigned int             roundNumber     = databaseClient->getInteger("roundNumber");
                     const unsigned int             totalHops       = databaseClient->getInteger("totalHops");
                     const unsigned int             packetSize      = databaseClient->getInteger("packetSize");
                     const uint16_t                 checksum        = databaseClient->getInteger("checksum");
                     const uint16_t                 sourcePort      = databaseClient->getInteger("sourcePort");
                     const uint16_t                 destinationPort = databaseClient->getInteger("destinationPort");
                     const unsigned int             statusFlags     = databaseClient->getInteger("statusFlags");
                     const long long                pathHash        = databaseClient->getBigInt("pathHash");
                     OUTPUT_TRACEROUTE_HEADER_V2(timeStamp);

                     databaseClient->getArrayBegin("hops");
                     unsigned int hopNumber = 0;
                     while(databaseClient->fetchNextArrayTuple()) {
                        hopNumber++;

                        const unsigned long long       sendTimeStamp   = databaseClient->getBigInt("sendTimestamp");
                        const unsigned int             responseSize    = databaseClient->getInteger("responseSize");
                        const boost::asio::ip::address hopIP           = statement.decodeAddress(databaseClient->getString("hopIP"));
                        const unsigned int             status          = databaseClient->getInteger("status");
                        const unsigned int             timeSource      = databaseClient->getInteger("timeSource");
                        const long long                delayAppSend    = databaseClient->getBigInt("delay.appSend");
                        const long long                delayQueuing    = databaseClient->getBigInt("delay.queuing");
                        const long long                delayAppReceive = databaseClient->getBigInt("delay.appRecv");
                        const long long                rttApplication  = databaseClient->getBigInt("rtt.app");
                        const long long                rttSoftware     = databaseClient->getBigInt("rtt.sw");
                        const long long                rttHardware     = databaseClient->getBigInt("rtt.hw");
                        OUTPUT_TRACEROUTE_HOP_V2();
                     }
                     databaseClient->getArrayEnd();
                  }
               }
            }
            catch(const std::exception& e) {
               HPCT_LOG(fatal) << "Bad data: " << e.what();
               exit(1);
            }
         }
         else {
            HPCT_LOG(fatal) << "Unknown backend";
            abort();
         }
      }

      // ====== Jitter ======================================================
      else if(queryType == "jitter") {
         if(backend & DatabaseBackendType::SQL_Generic) {
            statement
               << "SELECT Timestamp,MeasurementID,SourceIP,DestinationIP,Protocol,TrafficClass,RoundNumber,PacketSize,Checksum,SourcePort,DestinationPort,Status,JitterType,TimeSource,Packets_AppSend,MeanDelay_AppSend,Jitter_AppSend,Packets_Queuing,MeanDelay_Queuing,Jitter_Queuing,Packets_AppReceive,MeanDelay_AppReceive,Jitter_AppReceive,Packets_App,MeanRTT_App,Jitter_App,Packets_SW,MeanRTT_SW,Jitter_SW,Packets_HW,MeanRTT_HW,Jitter_HW"
                  " FROM " << ((tableName.size() == 0) ? "Jitter" : tableName);
            addSQLWhere(statement, "Timestamp", fromTimeStamp, toTimeStamp, fromMeasurementID, toMeasurementID);
            statement << " ORDER BY Timestamp,MeasurementID,SourceIP,DestinationIP,Protocol,TrafficClass,RoundNumber";

            HPCT_LOG(debug) << "Query: " << statement;
            databaseClient->executeQuery(statement);
            while(databaseClient->fetchNextTuple()) {
               const unsigned long long       timeStamp             = databaseClient->getBigInt(1);
               const boost::asio::ip::address sourceIP              = statement.decodeAddress(databaseClient->getString(3));
               const boost::asio::ip::address destinationIP         = statement.decodeAddress(databaseClient->getString(4));
               const unsigned long long       measurementID         = mapMeasurementID(databaseClient->getInteger(2),
                                                                                       addressToMeasurementID, sourceIP);
               const char                     protocol              = databaseClient->getInteger(5);
               const uint8_t                  trafficClass          = databaseClient->getInteger(6);
               const unsigned int             roundNumber           = databaseClient->getInteger(7);
               const unsigned int             packetSize            = databaseClient->getInteger(8);
               const uint16_t                 checksum              = databaseClient->getInteger(9);
               const uint16_t                 sourcePort            = databaseClient->getInteger(10);
               const uint16_t                 destinationPort       = databaseClient->getInteger(11);
               const unsigned int             status                = databaseClient->getInteger(12);
               const unsigned int             jitterType            = databaseClient->getInteger(13);
               const unsigned int             timeSource            = databaseClient->getInteger(14);

               const unsigned long long       appSendPackets        = databaseClient->getInteger(15);
               const unsigned long long       appSendMeanLatency    = databaseClient->getBigInt(16);
               const unsigned long long       appSendJitter         = databaseClient->getBigInt(17);

               const unsigned long long       queuingPackets        = databaseClient->getInteger(18);
               const unsigned long long       queuingMeanLatency    = databaseClient->getBigInt(19);
               const unsigned long long       queuingJitter         = databaseClient->getBigInt(20);

               const unsigned long long       appReceivePackets     = databaseClient->getInteger(21);
               const unsigned long long       appReceiveMeanLatency = databaseClient->getBigInt(22);
               const unsigned long long       appReceiveJitter      = databaseClient->getBigInt(23);

               const unsigned long long       applicationPackets    = databaseClient->getInteger(24);
               const unsigned long long       applicationMeanRTT    = databaseClient->getBigInt(25);
               const unsigned long long       applicationJitter     = databaseClient->getBigInt(26);

               const unsigned long long       softwarePackets       = databaseClient->getInteger(27);
               const unsigned long long       softwareMeanRTT       = databaseClient->getBigInt(28);
               const unsigned long long       softwareJitter        = databaseClient->getBigInt(29);

               const unsigned long long       hardwarePackets       = databaseClient->getInteger(30);
               const unsigned long long       hardwareMeanRTT       = databaseClient->getBigInt(31);
               const unsigned long long       hardwareJitter        = databaseClient->getBigInt(32);

               OUTPUT_JITTER_V2(timeStamp);
            }
         }
         else if(backend & DatabaseBackendType::NoSQL_Generic) {
            statement << "[ { \"" <<  ((tableName.size() == 0 ? "jitter" : tableName)) << "\": { ";
            addNoSQLFilter(statement, "timestamp", fromTimeStamp, toTimeStamp, fromMeasurementID, toMeasurementID);
            statement << " } }, { \"sort\": { \"timestamp\": 1, \"measurementID\": 1, \"sourceIP\": 1, \"destinationIP\": 1, \"protocol\": 1, \"trafficClass\": 1, \"roundNumber\": 1 } } ]";

            HPCT_LOG(debug) << "Query: " << statement;
            databaseClient->executeQuery(statement);
            try {
               // ====== Current version 2 table ============================
               while(databaseClient->fetchNextTuple()) {
                  const unsigned long long       timeStamp             = databaseClient->getBigInt("timestamp");
                  const boost::asio::ip::address sourceIP              = statement.decodeAddress(databaseClient->getString("sourceIP"));
                  const boost::asio::ip::address destinationIP         = statement.decodeAddress(databaseClient->getString("destinationIP"));
                  const unsigned long long       measurementID         = mapMeasurementID(databaseClient->getInteger("measurementID"),
                                                                                          addressToMeasurementID, sourceIP);
                  const char                     protocol              = databaseClient->getInteger("protocol");
                  const uint8_t                  trafficClass          = databaseClient->getInteger("trafficClass");
                  const unsigned int             roundNumber           = databaseClient->getInteger("roundNumber");
                  const unsigned int             packetSize            = databaseClient->getInteger("packetSize");
                  const uint16_t                 checksum              = databaseClient->getInteger("checksum");
                  const uint16_t                 sourcePort            = databaseClient->getInteger("sourcePort");
                  const uint16_t                 destinationPort       = databaseClient->getInteger("destinationPort");
                  const unsigned int             status                = databaseClient->getInteger("status");
                  const unsigned int             jitterType            = databaseClient->getInteger("jitterType");
                  const unsigned int             timeSource            = databaseClient->getInteger("timeSource");

                  const unsigned long long       appSendPackets        = databaseClient->getInteger("appSendPackets");
                  const unsigned long long       appSendMeanLatency    = databaseClient->getBigInt("appSendMeanLatency");
                  const unsigned long long       appSendJitter         = databaseClient->getBigInt("appSendJitter");

                  const unsigned long long       queuingPackets        = databaseClient->getInteger("queuingPackets");
                  const unsigned long long       queuingMeanLatency    = databaseClient->getBigInt("queuingMeanLatency");
                  const unsigned long long       queuingJitter         = databaseClient->getBigInt("queuingJitter");

                  const unsigned long long       appReceivePackets     = databaseClient->getInteger("appReceivePackets");
                  const unsigned long long       appReceiveMeanLatency = databaseClient->getBigInt("appReceiveMeanLatency");
                  const unsigned long long       appReceiveJitter      = databaseClient->getBigInt("appReceiveJitter");

                  const unsigned long long       applicationPackets    = databaseClient->getInteger("applicationPackets");
                  const unsigned long long       applicationMeanRTT    = databaseClient->getBigInt("applicationMeanRTT");
                  const unsigned long long       applicationJitter     = databaseClient->getBigInt("applicationJitter");

                  const unsigned long long       softwarePackets       = databaseClient->getInteger("softwarePackets");
                  const unsigned long long       softwareMeanRTT       = databaseClient->getBigInt("softwareMeanRTT");
                  const unsigned long long       softwareJitter        = databaseClient->getBigInt("softwareJitter");

                  const unsigned long long       hardwarePackets       = databaseClient->getInteger("hardwarePackets");
                  const unsigned long long       hardwareMeanRTT       = databaseClient->getBigInt("hardwareMeanRTT");
                  const unsigned long long       hardwareJitter        = databaseClient->getBigInt("hardwareJitter");

                  OUTPUT_JITTER_V2(timeStamp);
               }
            }
            catch(const std::exception& e) {
               HPCT_LOG(fatal) << "Bad data: " << e.what();
               exit(1);
            }
         }
         else {
            HPCT_LOG(fatal) << "Unknown backend";
            abort();
         }
      }

      // ====== Invalid query ===============================================
      else {
         HPCT_LOG(fatal) << "Invalid query type " << queryType;
         exit(1);
      }

      outputStream.reset();

      const std::chrono::system_clock::time_point t2 = std::chrono::system_clock::now();
      HPCT_LOG(info) << "Wrote " << lines << " results lines in "
                     << std::chrono::duration_cast<std::chrono::milliseconds>(t2 - t1).count() << " ms";
      if( (deduplication) && (dedupDuplicatesRemoved > 0) ) {
         HPCT_LOG(warning) << "Found and removed " << dedupDuplicatesRemoved << " duplicates from output!";
      }
   }
   catch(const std::exception& e) {
      HPCT_LOG(fatal) << "Query failed: " << e.what();
      exit(1);
   }

   if(outputFileName != std::filesystem::path()) {
      try {
         std::filesystem::rename(tmpOutputFileName, outputFileName);

         // Set timestamp to the latest timestamp in the data. Note: the timestamp is UTC!
         const std::time_t t = (std::time_t)(lastTimeStamp / 1000000000);
         boost::filesystem::last_write_time(boost::filesystem::path(outputFileName), t);
      }
      catch(const std::exception& e) {
         HPCT_LOG(fatal) << "Writing results failed: " << e.what();
         exit(1);
      }
   }

   // ====== Clean up =======================================================
   delete databaseClient;
   databaseClient = nullptr;
   return 0;
}<|MERGE_RESOLUTION|>--- conflicted
+++ resolved
@@ -275,56 +275,7 @@
 
 
 // ###### Jitter ############################################################
-<<<<<<< HEAD
-#define OUTPUT_JITTER_V2                                                                     \
-   if(__builtin_expect(lines == 0, 0)) {                                                     \
-      outputStream << "#? HPCT Jitter 2 " << ProgramID << "\n";                              \
-   }                                                                                         \
-   outputStream <<                                                                           \
-      str(boost::format("#J%c %d %s %s %x %d %x %d %x %d %d %d %08x %d %d %d %d %d %d %d %d %d %d %d %d %d %d %d %d %d %d %d\n") \
-         % protocol                                                                          \
-         % measurementID                                                                     \
-         % sourceIP.to_string()                                                              \
-         % destinationIP.to_string()                                                         \
-         % timeStamp                                                                         \
-         % roundNumber                                                                       \
-         % (unsigned int)trafficClass                                                        \
-         % packetSize                                                                        \
-         % checksum                                                                          \
-         % sourcePort                                                                        \
-         % destinationPort                                                                   \
-         % status                                                                            \
-         % timeSource                                                                        \
-         % jitterType                                                                        \
-                                                                                             \
-         % appSendPackets                                                                    \
-         % appSendMeanLatency                                                                \
-         % appSendJitter                                                                     \
-                                                                                             \
-         % queuingPackets                                                                    \
-         % queuingMeanLatency                                                                \
-         % queuingJitter                                                                     \
-                                                                                             \
-         % appReceivePackets                                                                 \
-         % appReceiveMeanLatency                                                             \
-         % appReceiveJitter                                                                  \
-                                                                                             \
-         % applicationPackets                                                                \
-         % applicationMeanRTT                                                                \
-         % applicationJitter                                                                 \
-                                                                                             \
-         % softwarePackets                                                                   \
-         % softwareMeanRTT                                                                   \
-         % softwareJitter                                                                    \
-                                                                                             \
-         % hardwarePackets                                                                   \
-         % hardwareMeanRTT                                                                   \
-         % hardwareJitter                                                                    \
-      );                                                                                     \
-   lines++;                                                                                  \
-   lastTimeStamp = timeStamp;
-=======
-#define OUTPUT_JITTER_V2(timeStampVariable) {              \                                                       \
+#define OUTPUT_JITTER_V2(timeStampVariable) {              \
    const std::string outputString = str(boost::format      \
       ("#J%c %d %s %s %x %d %x %d %x %d %d %d %08x %d %d %d %d %d %d %d %d %d %d %d %d %d %d %d %d %d %d %d\n") \
          % protocol                                        \
@@ -368,8 +319,6 @@
       );                                                   \
    OUTPUT_ITEM("Jitter 2", timeStampVariable);             \
 }
-#endif
->>>>>>> a7daeb06
 
 
 
