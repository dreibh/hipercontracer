--- conflicted
+++ resolved
@@ -107,11 +107,7 @@
       database-configuration.h
       database-statement.h
       databaseclient-base.h
-<<<<<<< HEAD
-=======
-      databaseclient-debug.h
       importer-configuration.h
->>>>>>> 7872cddf
       reader-base.h
       results-exception.h
       universal-importer.h
@@ -123,11 +119,7 @@
       database-configuration.cc
       database-statement.cc
       databaseclient-base.cc
-<<<<<<< HEAD
-=======
-      databaseclient-debug.cc
       importer-configuration.cc
->>>>>>> 7872cddf
       reader-base.cc
       universal-importer.cc
       worker.cc
