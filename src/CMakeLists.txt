# ==========================================================================
#     _   _ _ ____            ____          _____
#    | | | (_)  _ \ ___ _ __ / ___|___  _ _|_   _| __ __ _  ___ ___ _ __
#    | |_| | | |_) / _ \ '__| |   / _ \| '_ \| || '__/ _` |/ __/ _ \ '__|
#    |  _  | |  __/  __/ |  | |__| (_) | | | | || | | (_| | (_|  __/ |
#    |_| |_|_|_|   \___|_|   \____\___/|_| |_|_||_|  \__,_|\___\___|_|
#
#       ---  High-Performance Connectivity Tracer (HiPerConTracer)  ---
#                 https://www.nntb.no/~dreibh/hipercontracer/
# ==========================================================================
#
# High-Performance Connectivity Tracer (HiPerConTracer)
# Copyright (C) 2015-2025 by Thomas Dreibholz
#
# This program is free software: you can redistribute it and/or modify
# it under the terms of the GNU General Public License as published by
# the Free Software Foundation, either version 3 of the License, or
# (at your option) any later version.
#
# This program is distributed in the hope that it will be useful,
# but WITHOUT ANY WARRANTY; without even the implied warranty of
# MERCHANTABILITY or FITNESS FOR A PARTICULAR PURPOSE.  See the
# GNU General Public License for more details.
#
# You should have received a copy of the GNU General Public License
# along with this program.  If not, see <http://www.gnu.org/licenses/>.
#
# Contact: dreibh@simula.no

#############################################################################
#### VERSION FILE                                                        ####
#############################################################################

CONFIGURE_FILE (
   "${CMAKE_CURRENT_SOURCE_DIR}/package-version.h.in"
   "${CMAKE_CURRENT_BINARY_DIR}/package-version.h"
)
INCLUDE_DIRECTORIES(${CMAKE_CURRENT_BINARY_DIR})


#############################################################################
#### LIBRARIES                                                           ####
#############################################################################

# ====== libhpctio ==========================================================
LIST(APPEND libhpctio_headers
   compressortype.h
   inputstream.h
   logger.h
   outputstream.h
   tools.h
)
LIST(APPEND libhpctio_sources
   compressortype.cc
   inputstream.cc
   logger.cc
   outputstream.cc
   tools.cc
)

INSTALL(FILES ${libhpctio_headers} DESTINATION ${CMAKE_INSTALL_INCLUDEDIR}/hipercontracer)

IF (WITH_STATIC_LIBRARIES)
   ADD_LIBRARY(libhpctio-static STATIC ${libhpctio_sources})
ENDIF()
IF (WITH_SHARED_LIBRARIES)
   ADD_LIBRARY(libhpctio-shared SHARED ${libhpctio_sources})
ENDIF()
FOREACH(TYPE shared;static)
   IF ( (("${TYPE}" STREQUAL "static") AND (WITH_STATIC_LIBRARIES)) OR
      (("${TYPE}" STREQUAL "shared") AND (WITH_SHARED_LIBRARIES)) )
      SET_TARGET_PROPERTIES(libhpctio-${TYPE} PROPERTIES OUTPUT_NAME hpctio CLEAN_DIRECT_OUTPUT 1)
      SET_TARGET_PROPERTIES(libhpctio-${TYPE} PROPERTIES
         VERSION   ${BUILD_VERSION}
         SOVERSION ${BUILD_MAJOR}
      )
      TARGET_LINK_LIBRARIES (libhpctio-${TYPE} ${Boost_LIBRARIES} ${CMAKE_THREAD_LIBS_INIT} ${LZMA_LIBRARY} ${BZ2_LIBRARY} ${Z_LIBRARY})
      INSTALL(TARGETS libhpctio-${TYPE} DESTINATION ${CMAKE_INSTALL_LIBDIR})
   ENDIF()
ENDFOREACH()

# ====== libhipercontracer ==================================================
IF (WITH_HIPERCONTRACER)
   LIST(APPEND libhipercontracer_headers
      check.h
      destinationinfo.h
      iomodule-base.h
      iomodule-icmp.h
      iomodule-udp.h
<<<<<<< HEAD
      jitter.h
      jittermodule-base.h
      jittermodule-iqr.h
      jittermodule-rfc3550.h
      logger.h
=======
      # jitter.h
>>>>>>> caf699ed
      ping.h
      resultentry.h
      resultswriter.h
      service.h
      traceroute.h
   )
   LIST(APPEND libhipercontracer_sources
      assure.cc
      check.cc
      destinationinfo.cc
      internet16.cc
      iomodule-base.cc
      iomodule-icmp.cc
      iomodule-udp.cc
<<<<<<< HEAD
      jitter.cc
      jittermodule-base.cc
      jittermodule-iqr.cc
      jittermodule-rfc3550.cc
      logger.cc
=======
      # jitter.cc
      # jitter-rfc3550.cc
>>>>>>> caf699ed
      ping.cc
      resultentry.cc
      resultswriter.cc
      service.cc
      traceroute.cc
      traceserviceheader.cc
   )

   INSTALL(FILES ${libhipercontracer_headers} DESTINATION ${CMAKE_INSTALL_INCLUDEDIR}/hipercontracer)

   IF (WITH_STATIC_LIBRARIES)
      ADD_LIBRARY(libhipercontracer-static STATIC ${libhipercontracer_sources})
   ENDIF()
   IF (WITH_SHARED_LIBRARIES)
      ADD_LIBRARY(libhipercontracer-shared SHARED ${libhipercontracer_sources})
   ENDIF()
   FOREACH(TYPE shared;static)
      IF ( (("${TYPE}" STREQUAL "static") AND (WITH_STATIC_LIBRARIES)) OR
         (("${TYPE}" STREQUAL "shared") AND (WITH_SHARED_LIBRARIES)) )
         SET_TARGET_PROPERTIES(libhipercontracer-${TYPE} PROPERTIES OUTPUT_NAME hipercontracer CLEAN_DIRECT_OUTPUT 1)
         SET_TARGET_PROPERTIES(libhipercontracer-${TYPE} PROPERTIES
            VERSION   ${BUILD_VERSION}
            SOVERSION ${BUILD_MAJOR}
         )
         TARGET_LINK_LIBRARIES (libhipercontracer-${TYPE} libhpctio-${TYPE} ${Boost_LIBRARIES} ${CMAKE_THREAD_LIBS_INIT})
         INSTALL(TARGETS libhipercontracer-${TYPE} DESTINATION ${CMAKE_INSTALL_LIBDIR})
      ENDIF()
   ENDFOREACH()
ENDIF()

# ====== libuniversalimporter ==================================================
IF (WITH_IMPORTER)
   LIST(APPEND libuniversalimporter_headers
      database-configuration.h
      database-statement.h
      databaseclient-base.h
      importer-configuration.h
      reader-base.h
      results-exception.h
      universal-importer.h
      worker.h
   )
   LIST(APPEND libuniversalimporter_sources
      database-configuration.cc
      database-statement.cc
      databaseclient-base.cc
      importer-configuration.cc
      reader-base.cc
      universal-importer.cc
      worker.cc
   )

   IF (ENABLE_BACKEND_DEBUG)
      LIST(APPEND libuniversalimporter_headers databaseclient-debug.h)
      LIST(APPEND libuniversalimporter_sources databaseclient-debug.cc)
      SET_PROPERTY(SOURCE database-configuration.cc APPEND PROPERTY COMPILE_DEFINITIONS ENABLE_BACKEND_DEBUG)
   ENDIF()
   IF (ENABLE_BACKEND_MARIADB)
      LIST(APPEND libuniversalimporter_headers databaseclient-mariadb.h)
      LIST(APPEND libuniversalimporter_sources databaseclient-mariadb.cc)
      SET_PROPERTY(SOURCE database-configuration.cc APPEND PROPERTY COMPILE_DEFINITIONS ENABLE_BACKEND_MARIADB)
   ENDIF()
   IF (ENABLE_BACKEND_POSTGRESQL)
      LIST(APPEND libuniversalimporter_headers databaseclient-postgresql.h)
      LIST(APPEND libuniversalimporter_sources databaseclient-postgresql.cc)
      SET_PROPERTY(SOURCE database-configuration.cc APPEND PROPERTY COMPILE_DEFINITIONS ENABLE_BACKEND_POSTGRESQL)
   ENDIF()
   IF (ENABLE_BACKEND_MONGODB)
      LIST(APPEND libuniversalimporter_headers databaseclient-mongodb.h)
      LIST(APPEND libuniversalimporter_sources databaseclient-mongodb.cc)
      SET_PROPERTY(SOURCE database-configuration.cc APPEND PROPERTY COMPILE_DEFINITIONS ENABLE_BACKEND_MONGODB)
   ENDIF()


   INSTALL(FILES ${libuniversalimporter_headers} DESTINATION ${CMAKE_INSTALL_INCLUDEDIR}/universalimporter)

   IF (WITH_STATIC_LIBRARIES)
      ADD_LIBRARY(libuniversalimporter-static STATIC ${libuniversalimporter_sources})
   ENDIF()
   IF (WITH_SHARED_LIBRARIES)
      ADD_LIBRARY(libuniversalimporter-shared SHARED ${libuniversalimporter_sources})
   ENDIF()
   FOREACH(TYPE shared;static)
      IF ( (("${TYPE}" STREQUAL "static") AND (WITH_STATIC_LIBRARIES)) OR
           (("${TYPE}" STREQUAL "shared") AND (WITH_SHARED_LIBRARIES)) )
         SET_TARGET_PROPERTIES(libuniversalimporter-${TYPE} PROPERTIES OUTPUT_NAME universalimporter CLEAN_DIRECT_OUTPUT 1)
         SET_TARGET_PROPERTIES(libuniversalimporter-${TYPE} PROPERTIES
            VERSION   ${BUILD_VERSION}
            SOVERSION ${BUILD_MAJOR}
         )
         TARGET_INCLUDE_DIRECTORIES(libuniversalimporter-${TYPE} PUBLIC ${LIBMARIADB_INCLUDE_DIR} ${LIBMONGOC_INCLUDE_DIR} ${LIBBSON_INCLUDE_DIR} ${INotify_INCLUDE_DIRS})
         TARGET_LINK_LIBRARIES(libuniversalimporter-${TYPE} libhpctio-${TYPE} ${Boost_LIBRARIES} ${LIBMARIADB_LIBRARY} ${LIBPQXX_LIBRARY} ${LIBMONGOC_LIBRARY} ${LIBBSON_LIBRARY} ${INotify_LIBRARIES} ${CMAKE_THREAD_LIBS_INIT})
         INSTALL(TARGETS libuniversalimporter-${TYPE} DESTINATION ${CMAKE_INSTALL_LIBDIR})
      ENDIF()
   ENDFOREACH()
ENDIF()


#############################################################################
#### PROGRAMS                                                            ####
#############################################################################

IF (STATIC_BUILD)
   SET(libraryType static)
ELSE()
   SET(libraryType shared)
ENDIF()

# ====== HiPerConTracer =====================================================
IF (WITH_HIPERCONTRACER)
   ADD_EXECUTABLE(hipercontracer hipercontracer.cc)
   TARGET_LINK_LIBRARIES(hipercontracer libhipercontracer-${libraryType} ${Boost_LIBRARIES} ${CMAKE_THREAD_LIBS_INIT})
   INSTALL(TARGETS     hipercontracer     RUNTIME DESTINATION ${CMAKE_INSTALL_BINDIR})
   INSTALL(FILES       hipercontracer.1   DESTINATION         ${CMAKE_INSTALL_MANDIR}/man1)
   INSTALL(FILES       hipercontracer.xml DESTINATION         ${CMAKE_INSTALL_DATAROOTDIR}/mime/packages)
   INSTALL(FILES       hipercontracer.bib DESTINATION         ${CMAKE_INSTALL_DATADIR}/hipercontracer)

   INSTALL(FILES       hipercontracer.bash-completion
           DESTINATION ${CMAKE_INSTALL_DATADIR}/bash-completion/completions
           RENAME      hipercontracer)
   IF (${CMAKE_SYSTEM_NAME} MATCHES "Linux")
      INSTALL(FILES hipercontracer.service       DESTINATION ${CMAKE_INSTALL_PREFIX}/lib/systemd/system)
      INSTALL(FILES hipercontracer@.service      DESTINATION ${CMAKE_INSTALL_PREFIX}/lib/systemd/system)
      INSTALL(FILES hipercontracer-12345678.conf DESTINATION /etc/hipercontracer)
   ENDIF()
ENDIF()

# ====== HiPerConTracer Trigger =============================================
IF (WITH_TRIGGER)
   ADD_EXECUTABLE(hpct-trigger hpct-trigger.cc)
   TARGET_LINK_LIBRARIES(hpct-trigger libhipercontracer-${libraryType} ${Boost_LIBRARIES} ${CMAKE_THREAD_LIBS_INIT})
   INSTALL(TARGETS hpct-trigger RUNTIME DESTINATION ${CMAKE_INSTALL_BINDIR})
   INSTALL(FILES       hpct-trigger.1 DESTINATION   ${CMAKE_INSTALL_MANDIR}/man1)
   INSTALL(FILES       hpct-trigger.bash-completion
           DESTINATION ${CMAKE_INSTALL_DATADIR}/bash-completion/completions
           RENAME      hpct-trigger)
   IF (${CMAKE_SYSTEM_NAME} MATCHES "Linux")
      INSTALL(FILES hpct-trigger.service       DESTINATION ${CMAKE_INSTALL_PREFIX}/lib/systemd/system)
      INSTALL(FILES hpct-trigger@.service      DESTINATION ${CMAKE_INSTALL_PREFIX}/lib/systemd/system)
      INSTALL(FILES hpct-trigger-87654321.conf DESTINATION /etc/hipercontracer)
   ENDIF()
ENDIF()


# ====== HiPerConTracer Sync Tool ===========================================
IF (WITH_SYNC)
   INSTALL(PROGRAMS hpct-sync DESTINATION ${CMAKE_INSTALL_BINDIR})
   INSTALL(FILES hpct-sync.1  DESTINATION ${CMAKE_INSTALL_MANDIR}/man1)
   INSTALL(FILES       hpct-sync.bash-completion
           DESTINATION ${CMAKE_INSTALL_DATADIR}/bash-completion/completions
           RENAME      hpct-sync)
   IF (${CMAKE_SYSTEM_NAME} MATCHES "Linux")
      INSTALL(FILES hpct-sync.service DESTINATION ${CMAKE_INSTALL_PREFIX}/lib/systemd/system)
      INSTALL(FILES hpct-sync.timer   DESTINATION ${CMAKE_INSTALL_PREFIX}/lib/systemd/system)
      INSTALL(FILES hpct-sync.conf    DESTINATION /etc/hipercontracer)
   ENDIF()
ENDIF()


# ====== HiPerConTracer Reverse Tunnel Tool =================================
IF (WITH_RTUNNEL)
   INSTALL(PROGRAMS    hpct-rtunnel   DESTINATION ${CMAKE_INSTALL_BINDIR})
   INSTALL(FILES       hpct-rtunnel.1 DESTINATION ${CMAKE_INSTALL_MANDIR}/man1)
   INSTALL(FILES       hpct-rtunnel.bash-completion
           DESTINATION ${CMAKE_INSTALL_DATADIR}/bash-completion/completions
           RENAME      hpct-rtunnel)
   IF (${CMAKE_SYSTEM_NAME} MATCHES "Linux")
      INSTALL(FILES hpct-rtunnel.service  DESTINATION ${CMAKE_INSTALL_PREFIX}/lib/systemd/system)
   ENDIF()
ENDIF()


# ====== HiPerConTracer Node Tools ==========================================
IF (WITH_NODE)
   INSTALL(PROGRAMS    hpct-node-setup   DESTINATION ${CMAKE_INSTALL_BINDIR})
   INSTALL(FILES       hpct-node-setup.1 DESTINATION ${CMAKE_INSTALL_MANDIR}/man1)
   INSTALL(FILES       hpct-node-setup.bash-completion
           DESTINATION ${CMAKE_INSTALL_DATADIR}/bash-completion/completions
           RENAME      hpct-node-setup)
ENDIF()


# ====== HiPerConTracer Collector Tools =====================================
IF (WITH_COLLECTOR)
   INSTALL(PROGRAMS    hpct-node-removal  DESTINATION ${CMAKE_INSTALL_BINDIR})
   INSTALL(FILES       hpct-node-removal.1 DESTINATION ${CMAKE_INSTALL_MANDIR}/man1)
   INSTALL(FILES       hpct-node-removal.bash-completion
           DESTINATION ${CMAKE_INSTALL_DATADIR}/bash-completion/completions
           RENAME      hpct-node-removal)

   INSTALL(PROGRAMS    hpct-nodes-list   DESTINATION ${CMAKE_INSTALL_BINDIR})
   INSTALL(FILES       hpct-nodes-list.1 DESTINATION ${CMAKE_INSTALL_MANDIR}/man1)

   INSTALL(PROGRAMS    hpct-ssh          DESTINATION ${CMAKE_INSTALL_BINDIR})
   INSTALL(FILES       hpct-ssh.1        DESTINATION ${CMAKE_INSTALL_MANDIR}/man1)
   INSTALL(FILES       hpct-ssh.bash-completion
           DESTINATION ${CMAKE_INSTALL_DATADIR}/bash-completion/completions
           RENAME      hpct-ssh)
ENDIF()


# ====== HiPerConTracer Importer Tool =======================================
IF (WITH_IMPORTER)
   ADD_EXECUTABLE(hpct-importer hpct-importer.cc
      conversions.cc
      reader-jitter.cc
      reader-ping.cc
      reader-traceroute.cc
   )
   TARGET_LINK_LIBRARIES(hpct-importer libuniversalimporter-${libraryType} ${Boost_LIBRARIES} ${CMAKE_THREAD_LIBS_INIT})
   INSTALL(TARGETS hpct-importer RUNTIME DESTINATION ${CMAKE_INSTALL_BINDIR})
   INSTALL(FILES hpct-importer.1 DESTINATION         ${CMAKE_INSTALL_MANDIR}/man1)
   INSTALL(FILES       hpct-importer.bash-completion
           DESTINATION ${CMAKE_INSTALL_DATADIR}/bash-completion/completions
           RENAME      hpct-importer)
   IF (${CMAKE_SYSTEM_NAME} MATCHES "Linux")
      INSTALL(FILES hpct-importer.service DESTINATION ${CMAKE_INSTALL_PREFIX}/lib/systemd/system)
      INSTALL(FILES hpct-importer.conf    DESTINATION /etc/hipercontracer)
   ENDIF()
ENDIF()

# ====== HiPerConTracer Query Tool ==========================================
IF (WITH_QUERY)
   ADD_EXECUTABLE(hpct-query hpct-query.cc)
   TARGET_LINK_LIBRARIES(hpct-query libuniversalimporter-${libraryType} ${Boost_LIBRARIES} ${CMAKE_THREAD_LIBS_INIT})
   INSTALL(TARGETS hpct-query RUNTIME DESTINATION ${CMAKE_INSTALL_BINDIR})
   INSTALL(FILES hpct-query.1 DESTINATION         ${CMAKE_INSTALL_MANDIR}/man1)
   INSTALL(FILES       hpct-query.bash-completion
           DESTINATION ${CMAKE_INSTALL_DATADIR}/bash-completion/completions
           RENAME      hpct-query)
ENDIF()

# ====== HiPerConTracer Results Tool ========================================
IF (WITH_RESULTS)
   ADD_EXECUTABLE(hpct-results hpct-results.cc conversions.cc)
   TARGET_LINK_LIBRARIES(hpct-results libuniversalimporter-${libraryType} ${Boost_LIBRARIES} ${CMAKE_THREAD_LIBS_INIT})
   INSTALL(TARGETS hpct-results RUNTIME DESTINATION ${CMAKE_INSTALL_BINDIR})
   INSTALL(FILES hpct-results.1 DESTINATION         ${CMAKE_INSTALL_MANDIR}/man1)
   INSTALL(FILES       hpct-results.bash-completion
           DESTINATION ${CMAKE_INSTALL_DATADIR}/bash-completion/completions
           RENAME      hpct-results)
ENDIF()

# ====== HiPerConTracer Viewer Tool =========================================
IF (WITH_VIEWER)
   INSTALL(PROGRAMS    hpct-viewer         DESTINATION ${CMAKE_INSTALL_BINDIR})
   INSTALL(FILES       hpct-viewer.1       DESTINATION ${CMAKE_INSTALL_MANDIR}/man1)
   INSTALL(FILES       hpct-viewer.desktop DESTINATION ${CMAKE_INSTALL_DATAROOTDIR}/applications)
   INSTALL(FILES       hpct-viewer.bash-completion
           DESTINATION ${CMAKE_INSTALL_DATADIR}/bash-completion/completions
           RENAME      hpct-viewer)
ENDIF()

# ====== HiPerConTracer Database Shell ======================================
IF (WITH_DBSHELL)
   INSTALL(PROGRAMS    dbshell   DESTINATION ${CMAKE_INSTALL_BINDIR})
   INSTALL(FILES       dbshell.1 DESTINATION ${CMAKE_INSTALL_MANDIR}/man1)
   INSTALL(FILES       dbshell.bash-completion
           DESTINATION ${CMAKE_INSTALL_DATADIR}/bash-completion/completions
           RENAME      dbshell)
ENDIF()

# ====== HiPerConTracer DBeaver Tools =======================================
IF (WITH_DBEAVER_TOOLS)
   INSTALL(PROGRAMS make-dbeaver-configuration      DESTINATION ${CMAKE_INSTALL_BINDIR})
   INSTALL(FILES    make-dbeaver-configuration.1    DESTINATION ${CMAKE_INSTALL_MANDIR}/man1)
   INSTALL(PROGRAMS decrypt-dbeaver-configuration   DESTINATION ${CMAKE_INSTALL_BINDIR})
   INSTALL(FILES    decrypt-dbeaver-configuration.1 DESTINATION ${CMAKE_INSTALL_MANDIR}/man1)
   INSTALL(PROGRAMS encrypt-dbeaver-configuration   DESTINATION ${CMAKE_INSTALL_BINDIR})
   INSTALL(FILES    encrypt-dbeaver-configuration.1 DESTINATION ${CMAKE_INSTALL_MANDIR}/man1)
ENDIF()

# ====== Pipe Checksum Tool =================================================
IF (WITH_PIPE_CHECKSUM)
   ADD_EXECUTABLE(pipe-checksum pipe-checksum.cc)
   TARGET_LINK_LIBRARIES(pipe-checksum ${Boost_LIBRARIES} ${CRYPTO_LIBRARY})
   INSTALL(TARGETS pipe-checksum   RUNTIME DESTINATION ${CMAKE_INSTALL_BINDIR})
   INSTALL(FILES   pipe-checksum.1 DESTINATION         ${CMAKE_INSTALL_MANDIR}/man1)
   INSTALL(FILES       pipe-checksum.bash-completion
           DESTINATION ${CMAKE_INSTALL_DATADIR}/bash-completion/completions
           RENAME      pipe-checksum)
ENDIF()

# ====== UDP Echo Server ====================================================
IF (WITH_UDP_ECHO_SERVER)
   ADD_EXECUTABLE(udp-echo-server udp-echo-server.cc logger.cc tools.cc)
   TARGET_LINK_LIBRARIES(udp-echo-server ${Boost_LIBRARIES} ${CMAKE_THREAD_LIBS_INIT})
   INSTALL(TARGETS udp-echo-server   RUNTIME DESTINATION ${CMAKE_INSTALL_BINDIR})
   INSTALL(FILES   udp-echo-server.1 DESTINATION         ${CMAKE_INSTALL_MANDIR}/man1)
   INSTALL(FILES   udp-echo-server.bash-completion
           DESTINATION ${CMAKE_INSTALL_DATADIR}/bash-completion/completions
           RENAME      udp-echo-server)
   IF (${CMAKE_SYSTEM_NAME} MATCHES "Linux")
      INSTALL(FILES udp-echo-server.service DESTINATION ${CMAKE_INSTALL_PREFIX}/lib/systemd/system)
      INSTALL(FILES udp-echo-server.conf    DESTINATION /etc/hipercontracer)
   ENDIF()
ENDIF()

# ====== Scripts ============================================================
INSTALL(PROGRAMS get-default-ips
        DESTINATION ${CMAKE_INSTALL_BINDIR})
INSTALL(FILES get-default-ips.1
        DESTINATION ${CMAKE_INSTALL_MANDIR}/man1)


# ====== TEST ONLY ==========================================================
# ADD_EXECUTABLE(t1 t1.cc)
<<<<<<< HEAD
# TARGET_LINK_LIBRARIES(t1 libhipercontracer-${libraryType} ${Boost_LIBRARIES} ${CMAKE_THREAD_LIBS_INIT})
=======
# TARGET_LINK_LIBRARIES(t1 ${Boost_LIBRARIES} libhpctio-${libraryType} ${CMAKE_THREAD_LIBS_INIT})
>>>>>>> caf699ed
# ADD_EXECUTABLE(t2 t2.cc)
# TARGET_LINK_LIBRARIES(t2 ${Boost_LIBRARIES} libhpctio-${libraryType} ${CMAKE_THREAD_LIBS_INIT})
# ADD_EXECUTABLE(dbtest dbtest.cc)
# TARGET_LINK_LIBRARIES(dbtest libuniversalimporter-${libraryType} ${Boost_LIBRARIES} ${CMAKE_THREAD_LIBS_INIT})


#############################################################################
#### EXAMPLES                                                            ####
#############################################################################

INSTALL(FILES hipercontracer-importer.conf
        DESTINATION ${CMAKE_INSTALL_DATADIR}/hipercontracer)
INSTALL(FILES hipercontracer-database.conf
        DESTINATION ${CMAKE_INSTALL_DATADIR}/hipercontracer)


#############################################################################
#### SUBDIRECTORIES                                                      ####
#############################################################################

ADD_SUBDIRECTORY(logo)
ADD_SUBDIRECTORY(results-examples)
IF (WITH_IMPORTER OR WITH_QUERY)
   ADD_SUBDIRECTORY(SQL)
   ADD_SUBDIRECTORY(NoSQL)
   ADD_SUBDIRECTORY(TestDB)
ENDIF()<|MERGE_RESOLUTION|>--- conflicted
+++ resolved
@@ -87,15 +87,10 @@
       iomodule-base.h
       iomodule-icmp.h
       iomodule-udp.h
-<<<<<<< HEAD
       jitter.h
       jittermodule-base.h
       jittermodule-iqr.h
       jittermodule-rfc3550.h
-      logger.h
-=======
-      # jitter.h
->>>>>>> caf699ed
       ping.h
       resultentry.h
       resultswriter.h
@@ -110,16 +105,10 @@
       iomodule-base.cc
       iomodule-icmp.cc
       iomodule-udp.cc
-<<<<<<< HEAD
       jitter.cc
       jittermodule-base.cc
       jittermodule-iqr.cc
       jittermodule-rfc3550.cc
-      logger.cc
-=======
-      # jitter.cc
-      # jitter-rfc3550.cc
->>>>>>> caf699ed
       ping.cc
       resultentry.cc
       resultswriter.cc
@@ -427,11 +416,7 @@
 
 # ====== TEST ONLY ==========================================================
 # ADD_EXECUTABLE(t1 t1.cc)
-<<<<<<< HEAD
-# TARGET_LINK_LIBRARIES(t1 libhipercontracer-${libraryType} ${Boost_LIBRARIES} ${CMAKE_THREAD_LIBS_INIT})
-=======
-# TARGET_LINK_LIBRARIES(t1 ${Boost_LIBRARIES} libhpctio-${libraryType} ${CMAKE_THREAD_LIBS_INIT})
->>>>>>> caf699ed
+# TARGET_LINK_LIBRARIES(t1 ${Boost_LIBRARIES} libhipercontracer-${libraryType} libhpctio-${libraryType} ${CMAKE_THREAD_LIBS_INIT})
 # ADD_EXECUTABLE(t2 t2.cc)
 # TARGET_LINK_LIBRARIES(t2 ${Boost_LIBRARIES} libhpctio-${libraryType} ${CMAKE_THREAD_LIBS_INIT})
 # ADD_EXECUTABLE(dbtest dbtest.cc)
