#!/bin/bash

# Copy configuration from dbtest VM:
<<<<<<< HEAD
DBTEST=10.193.4.69

rsync -v nornetpp@${DBTEST}:testdb-* "${HOME}/"
rsync -v nornetpp@${DBTEST}:importer.conf "${HOME}/"
rsync -v nornetpp@${DBTEST}:/etc/ssl/TestLevel1/certs/TestLevel1.crt "${HOME}/"
rsync -v nornetpp@${DBTEST}:/etc/ssl/TestGlobal.crl "${HOME}/"

sed -e "s/^\(dbserver[ \t]*\)=.*\$/\1= $DBTEST/g" \
    -e "s#^\(dbcafile[ \t]*\)=.*\$#\1= $HOME/TestLevel1.crt#g" \
    -e "s#^\(dbcrlfile[ \t]*\)=.*\$#\1= $HOME/TestGlobal.crl#g" \
    -i "${HOME}/"testdb-*.conf
=======
if [ $# -ne 1 ] ; then
   echo >&2 "Usage: $0 db_test_server"
   exit 1
fi
DBTEST="$1"

scp nornetpp@${DBTEST}:testdb-* ${HOME}/
scp nornetpp@${DBTEST}:/etc/ssl/TestLevel1/certs/TestLevel1.crt ${HOME}/
scp nornetpp@${DBTEST}:/etc/ssl/TestGlobal.crl ${HOME}/
sed -e "s/^\(dbserver[ \t]*\)=.*\$/\1= ${DBTEST}/g" \
    -e "s#^\(dbcafile[ \t]*\)=.*\$#\1= ${HOME}/TestLevel1.crt#g" \
    -e "s#^\(dbcrlfile[ \t]*\)=.*\$#\1= ${HOME}/TestGlobal.crl#g" \
    -i ${HOME}/testdb-*.conf
>>>>>>> d2e35459
sed -e 's/^\(dbconnectionflags[ \t]*\)=.*$/\1= AllowInvalidHostname/g' \
    -i "${HOME}/"testdb-*postgresql*.conf<|MERGE_RESOLUTION|>--- conflicted
+++ resolved
@@ -1,19 +1,6 @@
 #!/bin/bash
 
 # Copy configuration from dbtest VM:
-<<<<<<< HEAD
-DBTEST=10.193.4.69
-
-rsync -v nornetpp@${DBTEST}:testdb-* "${HOME}/"
-rsync -v nornetpp@${DBTEST}:importer.conf "${HOME}/"
-rsync -v nornetpp@${DBTEST}:/etc/ssl/TestLevel1/certs/TestLevel1.crt "${HOME}/"
-rsync -v nornetpp@${DBTEST}:/etc/ssl/TestGlobal.crl "${HOME}/"
-
-sed -e "s/^\(dbserver[ \t]*\)=.*\$/\1= $DBTEST/g" \
-    -e "s#^\(dbcafile[ \t]*\)=.*\$#\1= $HOME/TestLevel1.crt#g" \
-    -e "s#^\(dbcrlfile[ \t]*\)=.*\$#\1= $HOME/TestGlobal.crl#g" \
-    -i "${HOME}/"testdb-*.conf
-=======
 if [ $# -ne 1 ] ; then
    echo >&2 "Usage: $0 db_test_server"
    exit 1
@@ -27,6 +14,5 @@
     -e "s#^\(dbcafile[ \t]*\)=.*\$#\1= ${HOME}/TestLevel1.crt#g" \
     -e "s#^\(dbcrlfile[ \t]*\)=.*\$#\1= ${HOME}/TestGlobal.crl#g" \
     -i ${HOME}/testdb-*.conf
->>>>>>> d2e35459
 sed -e 's/^\(dbconnectionflags[ \t]*\)=.*$/\1= AllowInvalidHostname/g' \
     -i "${HOME}/"testdb-*postgresql*.conf