--- conflicted
+++ resolved
@@ -4,8 +4,6 @@
    echo >&2 "Usage: $0 mariadb|mongodb|mysql|postgresql"
    exit 1
 fi
-
-<<<<<<< HEAD
 
 HOSTNAME=`hostname -s`
 if [ "${HOSTNAME}" != "localhost" -o \
@@ -17,14 +15,14 @@
 fi
 
 
-./0-make-users.conf ~/users.conf
-=======
 USERS_CONFIG=~/testusers.conf
 
-./0-make-users.conf ${USERS_CONFIG}
->>>>>>> 4ffc3678
+./0-make-users.conf     ${USERS_CONFIG}
 
+# Uninstall existing DBMS first:
 ./4-uninstall-database  $1 --force-removal-without-confirmation 
+
+# Install the DBMS and configure it:
 ./1-install-database    $1 ${USERS_CONFIG}
 ./2-initialise-database $1 ${USERS_CONFIG} --force-removal-without-confirmation
 ./3-test-database       $1 ${USERS_CONFIG}