.\" ========================================================================
.\"    _   _ _ ____            ____          _____
.\"   | | | (_)  _ \ ___ _ __ / ___|___  _ _|_   _| __ __ _  ___ ___ _ __
.\"   | |_| | | |_) / _ \ '__| |   / _ \| '_ \| || '__/ _` |/ __/ _ \ '__|
.\"   |  _  | |  __/  __/ |  | |__| (_) | | | | || | | (_| | (_|  __/ |
.\"   |_| |_|_|_|   \___|_|   \____\___/|_| |_|_||_|  \__,_|\___\___|_|
.\"
.\"      ---  High-Performance Connectivity Tracer (HiPerConTracer)  ---
.\"                https://www.nntb.no/~dreibh/hipercontracer/
.\" ========================================================================
.\"
.\" High-Performance Connectivity Tracer (HiPerConTracer)
.\" Copyright (C) 2015-2025 by Thomas Dreibholz
.\"
.\" This program is free software: you can redistribute it and/or modify
.\" it under the terms of the GNU General Public License as published by
.\" the Free Software Foundation, either version 3 of the License, or
.\" (at your option) any later version.
.\"
.\" This program is distributed in the hope that it will be useful,
.\" but WITHOUT ANY WARRANTY; without even the implied warranty of
.\" MERCHANTABILITY or FITNESS FOR A PARTICULAR PURPOSE.  See the
.\" GNU General Public License for more details.
.\"
.\" You should have received a copy of the GNU General Public License
.\" along with this program.  If not, see <http://www.gnu.org/licenses/>.
.\"
.\" Contact: dreibh@simula.no
.\"
.\" ###### Setup ############################################################
.Dd May 12, 2025
.Dt hpct-trigger 1
.Os hpct-trigger
.\" ###### Name #############################################################
.Sh NAME
.Nm hpct-trigger
.Nd High-Performance Connectivity Tracer (HiPerConTracer) Trigger Tool
.\" ###### Synopsis #########################################################
.Sh SYNOPSIS
.Nm hpct-trigger
.Op Fl Fl triggerpingage Ar seconds
.Op Fl Fl triggerpingpacketsize Ar payload_length
.Op Fl Fl triggerpingsbeforequeuing Ar count
.Op Fl P | Fl Fl ping
.Op Fl T | Fl Fl traceroute
.Op Fl J | Fl Fl jitter
.Op Fl L Ar level | Fl Fl loglevel Ar level
.Op Fl Z Ar on|off | Fl Fl logcolor Ar on|off
.Op Fl O Ar file | Fl Fl logfile Ar file
.Op Fl q | Fl Fl quiet
.Op Fl v | Fl Fl verbose
.Op Fl U Ar user|uid |  Fl Fl user Ar user|uid
.Op Fl # Ar identifier |  Fl Fl measurement-id Ar identifier
.Op Fl S Ar address|\%hostname[,traffic_class[,...]] |\% Fl Fl source Ar address|\%hostname[,traffic_class[,...]]
.Op Fl D Ar address|hostname | Fl Fl destination Ar address|hostname
.Op Fl Fl sources-from-file Ar file
.Op Fl Fl destinations-from-file Ar file
<<<<<<< HEAD
.Op Fl M Ar ICMP|UDP|TCP | Fl Fl iomodule Ar ICMP|UDP|TCP
.Op Fl I Ar number_of_iterations | Fl Fl iterations Ar number_of_iterations
=======
.Op Fl M Ar ICMP|UDP | Fl Fl iomodule Ar ICMP|UDP
.Op Fl I Ar number_\%of_\%iterations | Fl Fl iterations Ar number_\%of_\%iterations
>>>>>>> 6ea9b431
.Op Fl Fl tracerouteinterval Ar milliseconds
.Op Fl Fl tracerouteintervaldeviation Ar fraction
.Op Fl Fl tracerouteduration Ar milliseconds
.Op Fl Fl tracerouterounds Ar rounds
.Op Fl Fl tracerouteinitialmaxttl Ar value
.Op Fl Fl traceroutefinalmaxttl Ar value
.Op Fl Fl tracerouteincrementmaxttl Ar value
.Op Fl Fl traceroutepacketsize Ar bytes
.Op Fl Fl tracerouteudpsourceport Ar port
.Op Fl Fl tracerouteudpdestinationport Ar port
.Op Fl Fl traceroutetcpsourceport Ar port
.Op Fl Fl traceroutetcpdestinationport Ar port
.Op Fl Fl pinginterval Ar milliseconds
.Op Fl Fl pingintervaldeviation Ar fraction
.Op Fl Fl pingexpiration Ar milliseconds
.Op Fl Fl pingburst Ar packets
.Op Fl Fl pingttl Ar value
.Op Fl Fl pingpacketsize Ar bytes
.Op Fl Fl pingudpsourceport Ar port
.Op Fl Fl pingudpdestinationport Ar port
.Op Fl Fl traceroutetcpsourceport Ar port
.Op Fl Fl traceroutetcpdestinationport Ar port
.Op Fl Fl jittertype Ar type
.Op Fl Fl jitterinterval Ar milliseconds
.Op Fl Fl jitterintervaldeviation Ar fraction
.Op Fl Fl jitterexpiration Ar milliseconds
.Op Fl Fl jitterburst Ar packets
.Op Fl Fl jitterttl Ar value
.Op Fl Fl jitterpacketsize Ar bytes
.Op Fl Fl jitterrecordraw
.Op Fl Fl jitterudpsourceport Ar port
.Op Fl Fl jitterudpdestinationport Ar port
.Op Fl Fl jittertcpsourceport Ar port
.Op Fl Fl jittertcpdestinationport Ar port
.Op Fl R Ar directory | Fl Fl resultsdirectory Ar directory
.Op Fl x Ar seconds | Fl Fl resultstransactionlength Ar seconds
.Op Fl C Ar none|\%XZ|\%BZip2|\%GZip |\% Fl Fl resultscompression Ar none|\%XZ|\%BZip2|\%GZip
.Op Fl F Ar version | Fl Fl resultsformat Ar version
.Op Fl z Ar depth | Fl Fl resultstimestampdepth Ar depth
.Op Fl Fl check
.\" ###### Description ######################################################
.Sh DESCRIPTION
.Nm hpct-trigger
is a tool to trigger HiPerConTracer measurement, based on observed incoming ICMP Ping packets. Once the given number of such packets with a given size has been observed from a source, a Ping or Traceroute is triggered to the corresponding remote address.
.Pp
.\" ###### Arguments ########################################################
.Sh ARGUMENTS
The following arguments may be provided:
.Bl -tag -width indent
.It Fl Fl triggerpingage Ar seconds
Sets the maximum number of seconds between two trigger "Pings" (default: 300).
.It Fl Fl triggerpingpacketsize Ar payload_length
Sets the "Ping" total length (IP header + ICMP header + HiPerCOnTracer header) to trigger a HiPerConTracer measurement (default: 67).
.It Fl Fl triggerpingsbeforequeuing Ar count
Sets the number of observed "Ping" packets before triggering HiPerConTracer
(default: 3).
.El
See the manual page of HiPerConTracer for the other arguments and the output
format.
.\" ###### Examples #########################################################
.Sh EXAMPLES
.Bl -tag -width indent
.It hpct-trigger \-\-source 10.1.1.51 \-\-traceroute \-\-verbose \-\-triggerpingsbeforequeuing 2 \-\-triggerpingpacketsize 88
.It hpct-trigger \-\-source 10.1.1.51 \-\-triggerpingage 1800 \-\-ping \-\-verbose
.It hpct-trigger \-\-source=10.1.1.51 \-\-traceroute \-\-resultsdirectory=/tmp/results \-\-resultstransactionlength=60 \-\-resultstimestampdepth 3
.It hpct-trigger \-\-source=172.16.1.2,BE,EF \-\-source=172.17.1.2,BE,AF11,AF21 \-\-triggerpingage=1800 \-\-ping \-\-verbose
.It hpct-trigger \-\-source 10.1.1.51 \-\-triggerpingage 1800 \-\-ping \-\-traceroute \-\-iomodule ICMP \-\-iomodule UDP
.It hipercontracer -S 0.0.0.0 -S :: -D <TARGET> --ping --pingpacketsize 67 --iterations 3 --verbose
.It hipercontracer -S 0.0.0.0 -S :: -D <TARGET> -P --pingpacketsize 88 -I 3 -v
.El
.\" ###### Authors ##########################################################
.Sh AUTHORS
Thomas Dreibholz
.br
https://www.nntb.no/~dreibh/hipercontracer
.br
mailto://dreibh@simula.no
.br<|MERGE_RESOLUTION|>--- conflicted
+++ resolved
@@ -55,13 +55,8 @@
 .Op Fl D Ar address|hostname | Fl Fl destination Ar address|hostname
 .Op Fl Fl sources-from-file Ar file
 .Op Fl Fl destinations-from-file Ar file
-<<<<<<< HEAD
 .Op Fl M Ar ICMP|UDP|TCP | Fl Fl iomodule Ar ICMP|UDP|TCP
-.Op Fl I Ar number_of_iterations | Fl Fl iterations Ar number_of_iterations
-=======
-.Op Fl M Ar ICMP|UDP | Fl Fl iomodule Ar ICMP|UDP
 .Op Fl I Ar number_\%of_\%iterations | Fl Fl iterations Ar number_\%of_\%iterations
->>>>>>> 6ea9b431
 .Op Fl Fl tracerouteinterval Ar milliseconds
 .Op Fl Fl tracerouteintervaldeviation Ar fraction
 .Op Fl Fl tracerouteduration Ar milliseconds
