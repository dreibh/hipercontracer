--- conflicted
+++ resolved
@@ -77,12 +77,9 @@
 .Op Fl Fl pingpacketsize Ar bytes
 .Op Fl Fl pingudpsourceport Ar port
 .Op Fl Fl pingudpdestinationport Ar port
-<<<<<<< HEAD
 .Op Fl Fl traceroutetcpsourceport Ar port
 .Op Fl Fl traceroutetcpdestinationport Ar port
-=======
 .Op Fl Fl jittertype Ar type
->>>>>>> 4b51bcbe
 .Op Fl Fl jitterinterval Ar milliseconds
 .Op Fl Fl jitterintervaldeviation Ar fraction
 .Op Fl Fl jitterexpiration Ar milliseconds
@@ -92,11 +89,8 @@
 .Op Fl Fl jitterrecordraw
 .Op Fl Fl jitterudpsourceport Ar port
 .Op Fl Fl jitterudpdestinationport Ar port
-<<<<<<< HEAD
 .Op Fl Fl jittertcpsourceport Ar port
 .Op Fl Fl jittertcpdestinationport Ar port
-=======
->>>>>>> 4b51bcbe
 .Op Fl R Ar directory | Fl Fl resultsdirectory Ar directory
 .Op Fl x Ar seconds | Fl Fl resultstransactionlength Ar seconds
 .Op Fl C Ar none|XZ|BZip2|GZip | Fl Fl resultscompression Ar none|XZ|BZip2|GZip
