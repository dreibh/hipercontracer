--- conflicted
+++ resolved
@@ -63,14 +63,10 @@
 .Op \-\-pingpacketsize bytes
 .Op \-\-pingudpsourceport port
 .Op \-\-pingudpdestinationport port
-<<<<<<< HEAD
 .Op \-\-pingtcpsourceport port
 .Op \-\-pingtcpdestinationport port
 .Op \-\-jitterinterval milliseconds
-=======
-.Op \-\-jitterinterval milliseconds
 .Op \-\-jitterintervaldeviation fraction
->>>>>>> 23b842c0
 .Op \-\-jitterexpiration milliseconds
 .Op \-\-jitterburst packets
 .Op \-\-jitterttl value
@@ -78,11 +74,8 @@
 .Op \-\-jitterrecordraw
 .Op \-\-jitterudpsourceport port
 .Op \-\-jitterudpdestinationport port
-<<<<<<< HEAD
 .Op \-\-jittertcpsourceport port
 .Op \-\-jittertcpdestinationport port
-=======
->>>>>>> 23b842c0
 .Op \-R|\-\-resultsdirectory directory
 .Op \-l|\-\-resultstransactionlength seconds
 .Op \-C|\-\-resultscompression none|XZ|BZip2|GZip
@@ -199,7 +192,6 @@
 Sets the Ping source port for the UDP module (default: 0, for automatic allocation). Note: If using a fixed UDP port for Ping, different UDP source ports must be used for any other services!
 .It \-\-pingudpdestinationport port
 Sets the Ping destination port for the UDP module (default: 7, for Echo).
-<<<<<<< HEAD
 .It \-\-pingtcpsourceport port
 Sets the Ping source port for the TCP module (default: 0, for automatic allocation). Note: If using a fixed TCP port for Ping, different TCP source ports must be used for any other services!
 .It \-\-pingtcpdestinationport port
@@ -207,14 +199,9 @@
 .It \-\-jitterinterval milliseconds
 Sets the Jitter interval (time for each full round of destinations).
 Default is 5000 ms.
-=======
-.It \-\-jitterinterval milliseconds
-Sets the Jitter interval (time for each full round of destinations).
-Default is 5000 ms.
 .It \-\-jitterintervaldeviation fraction
 Randomly deviate the Jitter interval by the given fraction (as 0.0 to 1.0), that is to chose out of [interval - fraction * interval, interval + fraction * interval], in order to avoid synchronisation effects.
 Default is 0.1 (10%).
->>>>>>> 23b842c0
 .It \-\-jitterexpiration milliseconds
 Sets the Jitter duration (timeout for each destination).
 Default is 10000 ms.
@@ -225,24 +212,17 @@
 Sets the Jitter TTL value.
 Default is 64. Range: 1-255.
 .It \-\-jitterpacketsize bytes
-<<<<<<< HEAD
 Sets the Jitter packet size, that is IP header (20 for IPv4/40 for IPv6) + ICMP header (8)/UDP header (8)/TCP header (20) + HiPerConTracer header (16) + payload, in bytes.
-=======
-Sets the Jitter packet size, that is IP header (20 for IPv4/40 for IPv6) + ICMP header (8)/UDP header (8) + HiPerConTracer header (16) + payload, in bytes.
->>>>>>> 23b842c0
 The actually sent packet size always covers at least the headers for IPv4/IPv6, transport protocol and HiPerConTracer.
 Default is 128 bytes. Range: 0-65535.
 .It \-\-jitterudpsourceport port
 Sets the Jitter source port for the UDP module (default: 0, for automatic allocation). Note: If using a fixed UDP port for Jitter, different UDP source ports must be used for any other services!
 .It \-\-jitterudpdestinationport port
 Sets the Jitter destination port for the UDP module (default: 7, for Echo).
-<<<<<<< HEAD
 .It \-\-jittertcpsourceport port
 Sets the Jitter source port for the TCP module (default: 0, for automatic allocation). Note: If using a fixed TCP port for Jitter, different TCP source ports must be used for any other services!
 .It \-\-jittertcpdestinationport port
 Sets the Jitter destination port for the TCP module (default: 80, for HTTP).
-=======
->>>>>>> 23b842c0
 .It \-\-jitterrecordraw
 Also record raw Ping results used for jitter computation.
 .It \-R|\-\-resultsdirectory directory
@@ -432,11 +412,7 @@
 .El
 .\" ====== Jitter, version 2 ================================================
 .It Jitter (version 2, current; there is no version 1)
-<<<<<<< HEAD
 Each Jitter entry consists of a #J<m> line, with m=i for ICMP, m=u for UDP, m=t for TCP (according to underlying I/O module).
-=======
-Each Jitter entry consists of a #J<m> line, with m=i for ICMP and m=u for UDP (according to underlying I/O module).
->>>>>>> 23b842c0
 .Bl -tag -width indent
 .It #J<m> measurementID sourceIP destinationIP timestamp round traffic_class packetsize checksum sourcePort destinationPort status timesource jitter_type
 packets_app_send jitter_app_send meandelay_app_send
