.\" High-Performance Connectivity Tracer (HiPerConTracer)
.\" Copyright (C) 2015-2024 by Thomas Dreibholz
.\"
.\" This program is free software: you can redistribute it and/or modify
.\" it under the terms of the GNU General Public License as published by
.\" the Free Software Foundation, either version 3 of the License, or
.\" (at your option) any later version.
.\"
.\" This program is distributed in the hope that it will be useful,
.\" but WITHOUT ANY WARRANTY; without even the implied warranty of
.\" MERCHANTABILITY or FITNESS FOR A PARTICULAR PURPOSE.  See the
.\" GNU General Public License for more details.
.\"
.\" You should have received a copy of the GNU General Public License
.\" along with this program.  If not, see <http://www.gnu.org/licenses/>.
.\"
.\" Contact: thomas.dreibholz@gmail.com
.\"
.\" ###### Setup ############################################################
.Dd December 1, 2023
.Dt hipercontracer 1
.Os hipercontracer
.\" ###### Name #############################################################
.Sh NAME
.Nm hipercontracer
.Nd High-Performance Connectivity Tracer (HiPerConTracer)
.\" ###### Synopsis #########################################################
.Sh SYNOPSIS
.Nm hipercontracer
.Op \-P|\-\-ping
.Op \-T|\-\-traceroute
.Op \-J|\-\-jitter
.Op \-L|\-\-loglevel level
.Op \-Z|\-\-logcolor on|off
.Op \-O|\-\-logfile file
.Op \-q|\-\-quiet
.Op \-v|\-\-verbose
.Op \-U|\-\-user user|uid
.Op \-#|\-\-measurement-id identifier
.Op \-S|\-\-source address|hostname[,traffic_class[,...]]
.Op \-D|\-\-destination address|hostname
.Op \-\-sources-from-file file
.Op \-\-destinations-from-file file
.Op \-M|\-\-iomodule ICMP|UDP
.Op \-\-iterations number_of_iterations
.Op \-\-tracerouteinterval milliseconds
.Op \-\-tracerouteintervaldeviation fraction
.Op \-\-tracerouteduration milliseconds
.Op \-\-tracerouterounds rounds
.Op \-\-tracerouteinitialmaxttl value
.Op \-\-traceroutefinalmaxttl value
.Op \-\-tracerouteincrementmaxttl value
.Op \-\-traceroutepacketsize bytes
.Op \-\-tracerouteudpsourceport port
.Op \-\-tracerouteudpdestinationport port
.Op \-\-pinginterval milliseconds
.Op \-\-pingintervaldeviation fraction
.Op \-\-pingexpiration milliseconds
.Op \-\-pingburst packets
.Op \-\-pingttl value
.Op \-\-pingpacketsize bytes
.Op \-\-pingudpsourceport port
.Op \-\-pingudpdestinationport port
.Op \-\-jitterinterval milliseconds
.Op \-\-jitterexpiration milliseconds
.Op \-\-jitterburst packets
.Op \-\-jitterttl value
.Op \-\-jitterpacketsize bytes
.Op \-\-jitterrecordraw
.Op \-\-jitterudpsourceport port
.Op \-\-jitterudpdestinationport port
.Op \-R|\-\-resultsdirectory directory
.Op \-l|\-\-resultstransactionlength seconds
.Op \-C|\-\-resultscompression none|XZ|BZip2|GZip
.Op \-F|\-\-resultsformat version
.Op \-\-check
.\" ###### Description ######################################################
.Sh DESCRIPTION
.Nm hipercontracer
is a Ping/Traceroute service. It performs regular Ping and Traceroute runs
among sites and can export the results into results statements for import into
a database.
.Pp
.\" ###### Arguments ########################################################
.Sh ARGUMENTS
The following arguments may be provided:
.Bl -tag -width indent
.It \-P|\-\-ping
Start the Ping service.
.It \-T|\-\-traceroute
Start the Traceroute service.
.It \-J|\-\-jitter
Start the Jitter service.
.It \-L|\-\-loglevel level
Sets the minimum logging level to the provided value: 0=trace, 1=debug, 2=info, 3=warning, 4=error, 5=fatal.
.It \-q|\-\-quiet
Sets the minimum logging level to 3 (warning).
.It \-v|\-\-verbose
Sets the minimum logging level to 0 (trace).
.It \-Z|\-\-logcolor on|off
Enables (on) or disables (off) the usage of ANSI color escape sequences to colorise the log output according to its level.
.It \-O|\-\-logfile file
Sets a file name for appending the log output to. If a file is set, no log output is made to the console.
Otherwise, all log output will be written to the console.
.It \-U|\-\-user user|uid
After startup, HiPerConTracer uses UID and GID of the given user (by name or GID).
The output directory's ownership as well as the ownership of the created results
files will be set accordingly.
.It \-#|\-\-measurement-id identifier
Sets a unique measurement identifier for the measurement. All output files will have this identifier in their file name (#<ID>).
It can be used to set a setup-wide unique identifier to identify the vantage point. If no measurement identifier is specified,
the files will contain the process ID instead (P<ID>). Range: 0-2147483647.
Default: 0 (using process ID instead).
.It \-S|\-\-source address|hostname[,traffic_class[,...]]
Adds the given source address or hostname. It is possible to use the ANY address (0.0.0.0 or ::), in order to just use the default route.
If no traffic class is given, Best Effort (00) is used. Otherwise, the list of given traffic classes (in hexadecimal) is used. Alternatively, a traffic class can be specified by PHB name (BE, EF, AF11, AF12, AF13, AF21, AF22, AF23, AF31, AF32, AF33, AF41, AF42, AF43, CS1, CS2, CS3, CS4, CS5, CS6, CS7). In this case, the corresponding traffic class with ECN bits set to 0 is used.
Note: use lower-case hexadecimal letters to avoid ambiguities with PHB name (e.g. be for 0xbe instead of BE PHB)!
If a hostname is provided, a DNS resolution is performed and all returned addresses are added.
.It \-D|\-\-destination address|hostname
Adds the given destination address or hostname.
If a hostname is provided, a DNS resolution is performed and all returned addresses are added.
.It \-\-sources-from-file file
Read sources from given file. This option may be used multiple times, to read from multiple files.
.It \-\-destinations-from-file file
Read destinations from given file. This option may be used multiple times, to read from multiple files.
.It \-M|-\-iomodule ICMP|UDP
Adds an I/O module: ICMP or UDP. The option may be specified multiple times with different modules.
.It \-\-iterations number_of_iterations
Limit the number of measurement iterations (measurement for all source/destination
pairs) to the given number of iterations. The default 0 lets HiPerConTracer run
continuously.
.It \-\-tracerouteinterval milliseconds
Sets the Traceroute interval (time for each full round of destinations).
.It \-\-tracerouteintervaldeviation fraction
Randomly deviate the Traceroute interval by the given fraction (as 0.0 to 1.0), that is to chose out of [interval - fraction * interval, interval + fraction * interval], in order to avoid synchronisation effects.
Default is 0.1 (10%).
.It \-\-tracerouteduration milliseconds
Sets the Traceroute duration (timeout for each destination).
.It \-\-tracerouterounds rounds
For each Traceroute measurement, perform the given number of rounds simultaneously.
Default is 1 round. Range: 1-64.
Each TTL test of a round will have the same ICMP checksum value ("Oslo Traceroute"),
in order to deal with load balancing in the Internet.
Different rounds will have different checksums. That is, different rounds may
experience different paths in the network.
.It \-\-tracerouteinitialmaxttl value
Start with the given maximum TTL.
Default is 6.
.It \-\-traceroutefinalmaxttl value
Finish with the given maximum TTL (when destination is not reached with current TTL setting).
Default is 36.
.It \-\-tracerouteincrementmaxttl value
Increase the maximum TTL by the given value (when destination is not reached with current TTL setting).
Default is 6.
.It \-\-traceroutepacketsize bytes
Sets the Traceroute packet size, that is IP header (20 for IPv4/40 for IPv6) + ICMP header (8) + HiPerConTracer header (16) + payload, in bytes.
The actually sent packet size always covers at least the headers for IPv4/IPv6, ICMP and HiPerConTracer. Maximum packet size is 65535.
.It \-\-tracerouteudpsourceport port
Sets the Traceroute source port for the UDP module (default: 0, for automatic allocation). Note: If using a fixed UDP port for Traceroute, different UDP source ports must be used for any other services!
.It \-\-tracerouteudpdestinationport port
Sets the Traceroute destination port for the UDP module (default: 7, for Echo).
.It \-\-pinginterval milliseconds
Sets the Ping interval (time for each full round of destinations).
Default is 5000 ms.
.It \-\-pingintervaldeviation fraction
Randomly deviate the Ping interval by the given fraction (as 0.0 to 1.0), that is to chose out of [interval - fraction * interval, interval + fraction * interval], in order to avoid synchronisation effects.
Default is 0.1 (10%).
.It \-\-pingexpiration milliseconds
Sets the Ping duration (timeout for each destination).
Default is 10000 ms.
.It \-\-pingburst packets
For each Ping measurement, send a burst of the given number of packets.
Default is 1 packet. Range: 1-1024.
.It \-\-pingttl value
Sets the Ping TTL value.
Default is 64. Range: 1-255.
.It \-\-pingpacketsize bytes
Sets the Jitter packet size, that is IP header (20 for IPv4/40 for IPv6) + ICMP header (8)/UDP header (8) + HiPerConTracer header (16) + payload, in bytes.
The actually sent packet size always covers at least the headers for IPv4/IPv6, transport protocol and HiPerConTracer. Default is 0 (use minimum possible value). Range: 0-65535.
.It \-\-pingudpsourceport port
Sets the Ping source port for the UDP module (default: 0, for automatic allocation). Note: If using a fixed UDP port for Ping, different UDP source ports must be used for any other services!
.It \-\-pingudpdestinationport port
Sets the Ping destination port for the UDP module (default: 7, for Echo).
<<<<<<< HEAD
.It \-\-jitterinterval milliseconds
Sets the Jitter interval (time for each full round of destinations).
Default is 5000 ms.
.It \-\-jitterexpiration milliseconds
Sets the Jitter duration (timeout for each destination).
Default is 10000 ms.
.It \-\-jitterburst packets
For each Jitter measurement, send a burst of the given number of packets.
Default is 16 packets. Range: 2-1024.
.It \-\-jitterttl value
Sets the Jitter TTL value.
Default is 64. Range: 1-255.
.It \-\-jitterpacketsize bytes
Sets the Jitter packet size, that is IP header (20 for IPv4/40 for IPv6) + ICMP header (8)/UDP header (8) + HiPerConTracer header (16) + payload, in bytes.
The actually sent packet size always covers at least the headers for IPv4/IPv6, transport protocol and HiPerConTracer.
Default is 128 bytes. Range: 0-65535.
.It \-\-jitterudpsourceport port
Sets the Jitter source port for the UDP module (default: 0, for automatic allocation). Note: If using a fixed UDP port for Jitter, different UDP source ports must be used for any other services!
.It \-\-jitterudpdestinationport port
Sets the Jitter destination port for the UDP module (default: 7, for Echo).
.It \-\-jitterrecordraw
Also record raw Ping results used for jitter computation.
=======
.\" .It \-\-jitterinterval milliseconds
.\" Sets the Jitter interval (time for each full round of destinations).
.\" Default is 5000 ms.
.\" .It \-\-jitterintervaldeviation fraction
.\" Randomly deviate the Jitter interval by the given fraction (as 0.0 to 1.0), that is to chose out of [interval - fraction * interval, interval + fraction * interval], in order to avoid synchronisation effects.
.\" Default is 0.1 (10%).
.\" .It \-\-jitterexpiration milliseconds
.\" Sets the Jitter duration (timeout for each destination).
.\" Default is 10000 ms.
.\" .It \-\-jitterburst packets
.\" For each Jitter measurement, send a burst of the given number of packets.
.\" Default is 16 packets. Range: 2-1024.
.\" .It \-\-jitterttl value
.\" Sets the Jitter TTL value.
.\" Default is 64. Range: 1-255.
.\" .It \-\-jitterpacketsize bytes
.\" Sets the Jitter packet size, that is IP header (20 for IPv4/40 for IPv6) + ICMP header (8)/UDP header (8) + HiPerConTracer header (16) + payload, in bytes.
.\" The actually sent packet size always covers at least the headers for IPv4/IPv6, transport protocol and HiPerConTracer.
.\" Default is 128 bytes. Range: 0-65535.
.\" .It \-\-jitterudpsourceport port
.\" Sets the Jitter source port for the UDP module (default: 0, for automatic allocation). Note: If using a fixed UDP port for Jitter, different UDP source ports must be used for any other services!
.\" .It \-\-jitterudpdestinationport port
.\" Sets the Jitter destination port for the UDP module (default: 7, for Echo).
.\" .It \-\-jitterrecordraw
.\" Also record raw Ping results used for jitter computation.
>>>>>>> 61cbdcc1
.It \-R|\-\-resultsdirectory directory
Sets the results files directory. The results will be stored there. If not specified, to results will be stored.
.It \-l|\-\-resultstransactionlength seconds
After a given number of seconds, begin a new results file.
.It \-C|\-\-resultscompression none|XZ|BZip2|GZip
Sets the compression for the output files.
Default: XZ.
.It \-F|\-\-resultsformat version
Sets the results file format version.
Default: 2 (current version). Range (currently): 1-2.
Note: A future version of HiPerConTracer may increase this default setting!
.It \-\-check
Print build environment information for debugging.
.El
.\" ###### Output format ####################################################
.Sh OUTPUT FORMAT
The output file is a text file (possibly compressed).
The format is as follows, depending on the measurement type:
.Bl -tag -width indent
.\" ====== Format identifier ================================================
.It Format identifier in first line
.Bl -tag -width indent
.It #? HPCT format version programID
.Bl -tag -width indent
.It * format: Format of the output data (Ping, Traceroute, etc.).
.It * version: Version of the output data (decimal).
.It * programID: Identifier for the program generating the output (e.g. HiPerConTracer/2.0.0).
.El
.El
.\" ====== Ping, version 2 ==================================================
.It Ping (version 2, current)
Each Ping entry consists of a #P<m> line, with m=i for ICMP and m=u for UDP (according to underlying I/O module).
.Bl -tag -width indent
.It #P<m> measurementID sourceIP destinationIP timestamp burstseq traffic_class packetsize response_size checksum sourcePort destinationPort status timesource delay_app_send delay_queuing delay_app_receive rtt_app rtt_sw rtt_hw
.Bl -tag -width indent
.It * measurementID: Measurement identifier.
.It * sourceIP: Source IP address.
.It * destinationIP: Destination IP address.
.It * timestamp: Timestamp (nanoseconds since the UTC epoch, hexadecimal).
.It * burstseq: Sequence number within a burst (decimal), numbered from 0.
.It * traffic_class: The IP Traffic Class/Type of Service value of the sent packets (hexadecimal).
.It * packet_size: The sent packet size (decimal, in bytes) including IPv4/IPv6 header, transport header and HiPerConTracer header.
.It * response_size: The response packet size (decimal, in bytes) including IPv4/IPv6 header, transport header and HiPerConTracer header.
.It * checksum: The checksum of the ICMP Echo Request packets, 0 for other protocols (hexadecimal).
.It * sourcePort: Source port, 0 for ICMP (decimal).
.It * destinationPort: Destination port, 0 for ICMP (decimal).
.It * status: Status code (decimal):
.Bl -tag -width indent
.It - 1 = ICMP response: Time Exceeded
.It - 100 = ICMP response: Unreachable scope
.It - 101 = ICMP response: Unreachable network
.It - 102 = ICMP response: Unreachable host
.It - 103 = ICMP response: Unreachable protocol
.It - 104 = ICMP response: Unreachable port
.It - 105 = ICMP response: Unreachable, prohibited (firewall)
.It - 110 = ICMP response: Unreachable, unknown reason
.It - 200 = Timeout (no response from a router)
.It - 210 = sendto() error: permission denied (EACCES)
.It - 211 = sendto() error: network unreachable (ENETUNREACH)
.It - 212 = sendto() error: host unreachable (EHOSTUNREACH)
.It - 255 = Success (destination has responded)
.El
Status values from 100 to 199 denote unreachability, as reported by ICMP error from a router. The rtt_* fields contain the response time of the corresponding router.
Status values from 200 to 254 have the destination IP in their destinationIP field. However, there was no response from a router, so the rtt_* fields will be the configured timeout value (on timeout) or send trial time (on send errors)!
.It * timesource: Source of the timing information (hexadecimal) as: AAQQSSHH
.Bl -tag -width indent
.It AA: Application
.It QQ: Queuing (queuing packet until sending it by driver, in software)
.It SS: Software (sending request by driver until receiving response by driver, in software; decimal, in nanoseconds; -1 if not available)
.It HW: Hardware (sending request by NIC until receiving response by NIC, in hardware; decimal, in nanoseconds; -1 if not available)
.El
Each byte AA, QQ, SS, HH provides the receive time source (upper nibble) and send time source (lower nibble):
.Bl -tag -width indent
.It 0x0: Not available
.It 0x1: System clock
.It 0x2: SO_TIMESTAMPING socket option, microseconds granularity
.It 0x3: SO_TIMESTAMPINGNS socket option (or SO_TIMESTAMPING+SO_TS_CLOCK), nanoseconds granularity
.It 0x4: SIOCGSTAMP ioctl, microseconds granularity
.It 0x5: SIOCGSTAMPNS ioctl, nanoseconds granularity
.It 0x6: SO_TIMESTAMPING socket option, in software, nanoseconds granularity
.It 0xa: SO_TIMESTAMPING socket option, in hardware, nanoseconds granularity
.El
.It * delay_app_send: The measured application send delay (nanoseconds, decimal; -1 if not available).
.It * delay_queuing: The measured kernel software queuing delay (nanoseconds, decimal; -1 if not available).
.It * delay_app_receive: The measured application receive delay (nanoseconds, decimal; -1 if not available).
.It * rtt_app: The measured application RTT (nanoseconds, decimal).
.It * rtt_sw: The measured kernel software RTT (nanoseconds, decimal; -1 if not available).
.It * rtt_hw: The measured kernel hardware RTT (nanoseconds, decimal; -1 if not available).
.El
.El
.\" ====== Ping, version 1 ==================================================
.It Ping (version 1, SUPERSEDED!)
Each Ping entry consists of a #P line.
.Bl -tag -width indent
.It #P sourceIP destinationIP timestamp checksum status rtt traffic_class timesource
.Bl -tag -width indent
.It * sourceIP: Source IP address.
.It * destinationIP: Destination IP address.
.It * timestamp: Timestamp (microseconds since the UTC epoch, hexadecimal).
.It * checksum: The checksum of the ICMP Echo Request packets (hexadecimal).
.It * status: Status code (decimal)
.It * rtt: The measured RTT (microseconds, decimal).
.It * traffic_class: The outgoing IP Traffic Class/Type of Service value of the sent packets (hexadecimal).
This entry has been added with HiPerConTracer 1.4.0!
.It * packet_size: The sent packet size (decimal, in bytes) including IPv4/IPv6 header, transport header and HiPerConTracer header.
This entry has been added with HiPerConTracer 1.6.0!
.It * timesource: Source of the timing information (hexadecimal) as: AA (same as for Ping, see above).
This entry has been added with HiPerConTracer 2.0.0!
.El
.El
.\" ====== Traceroute, version 2 ============================================
.It Traceroute (version 2, current)
Each Traceroute entry begins with a #Tm line, with m=i for ICMP and m=u for UDP (according to underlying I/O module).
This is followed with one TAB-started line per each hop.
.Bl -tag -width indent
.It #T<m> measurementID sourceIP destinationIP timestamp round totalHops traffic_class packet_size checksum sourcePort destinationPort statusFlags pathHash
.Bl -tag -width indent
.It * measurementID: Measurement identifier.
.It * sourceIP: Source IP address.
.It * destinationIP: Destination IP address.
.It * timestamp: Timestamp (nanoseconds since the UTC epoch, hexadecimal) of the current run.
Note: This timestamp is only an identifier for the Traceroute run. All Traceroute rounds of the same run use the same timestamp here!
The actual send timestamp of the request to each hop can be found in sendTimeStamp of the corresponding hop!
.It * round: Round number (decimal).
.It * totalHops: Total hops (decimal).
.It * traffic_class: The IP Traffic Class/Type of Service value of the sent packets (hexadecimal).
.It * packet_size: The sent packet size (decimal, in bytes) including IPv4/IPv6 header, transport header and HiPerConTracer header.
.It * checksum: The checksum of the ICMP Echo Request packets, 0 for other protocols (hexadecimal).
.It * sourcePort: Source port, 0 for ICMP (decimal).
.It * destinationPort: Destination port, 0 for ICMP (decimal).
.It * statusFlags: Status flags (hexadecimal):
See the status code for Ping above for the lower 8 bits. Additionally:
.Bl -tag -width indent
.It - 0x100 = Route with * (at least one router did not respond)
.It - 0x200 = Destination has responded
.El
.It * pathHash: Hash of the path (hexadecimal).
.El
.It (TAB) sendTimeStamp hopNumber response_size status timesource delay_queuing delay_app_receive rtt_app rtt_app rtt_sw rtt_hw hopIP
.Bl -tag -width indent
.It * sendTimeStamp: Timestamp (nanoseconds since the UTC epoch, hexadecimal) for the request to this hop.
.It * hopNumber: Number of the hop.
.It * response_size: The response packet size (decimal, in bytes) including IPv4/IPv6 header, transport header and HiPerConTracer header.
.It * status: Status code (decimal; the values are the same as for Ping, see above).
.It * timesource: Source of the timing information (hexadecimal; the values are the same as for Ping, see above)
.It * delay_app_send: The measured application send delay (nanoseconds, decimal; -1 if not available).
.It * delay_queuing: The measured kernel software queuing delay (nanoseconds, decimal; -1 if not available).
.It * delay_app_receive: The measured application receive delay (nanoseconds, decimal; -1 if not available).
.It * rtt_app: The measured application RTT (nanoseconds, decimal).
.It * rtt_sw: The measured kernel software RTT (nanoseconds, decimal; -1 if not available).
.It * rtt_hw: The measured kernel hardware RTT (nanoseconds, decimal; -1 if not available).
.It * hopIP: Hop IP address.
.El
.El
.\" ====== Traceroute, version 1 ============================================
.It Traceroute (version 1, SUPERSEDED!)
Each Traceroute entry begins with a #T line.
This is followed with one TAB-started line per each hop.
.Bl -tag -width indent
.It #T sourceIP destinationIP timestamp round checksum totalHops statusFlags pathHash traffic_class packet_size
.Bl -tag -width indent
.It * sourceIP: Source IP address.
.It * destinationIP: Destination IP address.
.It * timestamp: Timestamp (microseconds since the UTC epoch, hexadecimal) of the current run.
Note: This timestamp is only an identifier for the Traceroute run. All Traceroute rounds of the same run use the same timestamp here!
.It * round: Round number.
.It * checksum: The checksum of the ICMP Echo Request packets (hexadecimal).
.It * totalHops: Total hops.
.It * statusFlags: Status flags (hexadecimal).
.It * pathHash: Hash of the path (hexadecimal).
.It * traffic_class: The IP Traffic Class/Type of Service value of the sent packets (hexadecimal).
This entry has been added with HiPerConTracer 1.4.0!
.It * packet_size: The sent packet size (decimal, in bytes) including IPv4/IPv6 header, transport header and HiPerConTracer header.
This entry has been added with HiPerConTracer 1.6.0!
.El
.It (TAB) hopNumber status rtt hopIP timesource
.Bl -tag -width indent
.It * hopNumber: Number of the hop.
.It * status: Status code (in hexadecimal here(!); the values are the same as for Ping, see above).
.It * rtt: The measured RTT (microseconds, decimal).
.It * hopIP: Hop IP address.
.It * timesource: Source of the timing information (hexadecimal) as: AA (same as for Ping, see above).
This entry has been added with HiPerConTracer 2.0.0!
.El
.El
.\" ====== Jitter, version 2 ================================================
.It Jitter (version 2, current; there is no version 1)
Each Jitter entry consists of a #J<m> line, with m=i for ICMP and m=u for UDP (according to underlying I/O module).
.Bl -tag -width indent
.It #J<m> measurementID sourceIP destinationIP timestamp round traffic_class packetsize checksum sourcePort destinationPort status timesource jitter_type
packets_app_send jitter_app_send meandelay_app_send
packets_queuing jitter_queuing meandelay_queuing
packets_app_receive jitter_app_receive meandelay_app_receive
packets_app jitter_app meanrtt_app
packets_sw jitter_sw meanrtt_sw
packets_hw jitter_hw meanrtt_hw
.Bl -tag -width indent
.It * measurementID: Measurement identifier.
.It * sourceIP: Source IP address.
.It * destinationIP: Destination IP address.
.It * timestamp: Timestamp (nanoseconds since the UTC epoch, hexadecimal).
.It * round: Round number (decimal).
.It * traffic_class: The IP Traffic Class/Type of Service value of the sent packets (hexadecimal).
.It * packet_size: The sent packet size (decimal, in bytes) including IPv4/IPv6 header, transport header and HiPerConTracer header.
.It * checksum: The checksum of the ICMP Echo Request packets, 0 for other protocols (hexadecimal).
.It * sourcePort: Source port, 0 for ICMP (decimal).
.It * destinationPort: Destination port, 0 for ICMP (decimal).
.It * status: Status code (decimal):
.It * timesource: Source of the timing information (hexadecimal) as: AAQQSSHH (same as for Ping, see above).
.It * jitter_type: 0 for calculation as in RFC 3550, Appendix A.8 (decimal).
.It * packets_app_send: Number of packets for application send jitter/mean RTT computation.
.It * meandelay_app_send: Mean application send (nanoseconds, decimal; -1 if not available).
.It * jitter_app_send: Jitter of application send.
.It * packets_queuing: Number of packets for queuing jitter/mean RTT computation
.It * meandelay_queuing: Mean queuing (nanoseconds, decimal; -1 if not available).
.It * jitter_queuing: Jitter of queuing.
.It * packets_app_receive: Number of packets for application receive jitter/mean RTT computation.
.It * meandelay_app_receive: Mean application receive (nanoseconds, decimal; -1 if not available).
.It * jitter_app_receive: Jitter of application receive.
.It * packets_app: Number of packets for application RTT jitter/mean RTT computation.
.It * meanrtt_app: Mean application RTT (nanoseconds, decimal).
.It * jitter_app: Jitter of application RTT.
.It * packets_sw: Number of packets for kernel software RTT jitter/mean RTT computation.
.It * meanrtt_sw: Mean kernel software RTT (nanoseconds, decimal; -1 if not available).
.It * jitter_sw: Jitter of kernel software RTT.
.It * packets_hw: Number of packets for kernel hardware RTT jitter/mean RTT computation.
.It * meanrtt_hw: Mean kernel hardware RTT (nanoseconds, decimal; -1 if not available).
.It * jitter_hw: Jitter of kernel hardware RTT.
.El
If recording of raw Ping results is enabled (\-\-jitterrecordraw), a Jitter entry is followed by the underlying Ping measurement entries (see Ping version 2 format above).
.El
.El
.\" ###### Examples #########################################################
.Sh EXAMPLES
.Bl -tag -width indent
.It hipercontracer \-S 10.1.1.51 \-D 10.1.1.6 \-D 10.1.1.7 \-D 10.1.1.8 \-T \-\-tracerouteinterval 10000 \-\-tracerouteduration 1000 \-v
.It hipercontracer \-\-source 10.1.1.51 \-\-destination 10.1.1.6 \-\-destination 10.1.1.7 \-\-destination 10.1.1.8 \-\-traceroute \-\-tracerouteinterval 10000 \-\-tracerouteduration 1000
.It hipercontracer \-\-source 172.16.0.127 \-\-destination 8.8.8.8 \-\-destination 193.99.144.80 \-\-destination 132.252.181.87 \-\-destination 10.254.254.254 \-\-destination 91.189.93.5 \-\-destination 128.112.139.90 \-\-destination 4.31.198.44 \-\-destination 136.186.1.10 \-\-destination 101.4.112.170 \-\-destination 77.36.144.2 \-\-source 2a02:270:2014:40:92e2:baff:fe48:bde1 \-\-destination 2400:cb00:2048:1::6814:155 \-\-destination 2a02:2e0:3fe:1001:7777:772e:2:85 \-\-destination 2a00:1450:400f:805::2004 \-\-traceroute \-\-ping \-\-tracerouteduration 1000 \-\-tracerouteinitialmaxttl 4 \-\-traceroutefinalmaxttl 32 \-\-tracerouteincrementmaxttl 4 \-\-pinginterval 1000 \-\-pingexpiration 7500 \-\-pingttl 56 \-\-resultsdirectory results
.It hipercontracer \-\-source=0.0.0.0,00,AF11 \-\-source=::,BE,EF,AF11 \-\-destination=8.8.8.8 \-\-destination=2606:4700:10::6814:155 \-\-ping \-\-traceroute \-\-tracerouteduration=1000 \-\-tracerouteinitialmaxttl=4 \-\-traceroutefinalmaxttl=32 \-\-tracerouteincrementmaxttl=4 \-\-pinginterval=1000 \-\-pingexpiration=7500 \-\-pingttl=56 \-\-resultsdirectory=/storage/hpct-results \-\-resultstransactionlength=20 \-\-quiet
.It hipercontracer \-\-user=hipercontracer \-\-source=10.1.1.51 \-\-destination=10.1.1.6 \-\-destination=10.1.1.7 \-\-destination=10.1.1.8 \-\-traceroute \-\-tracerouteinterval=10000 \-\-tracerouteduration=1000
.It hipercontracer \-\-user=hipercontracer \-\-source=0.0.0.0 \-\-destination=8.8.8.8 \-M ICMP \-\-ping \-\-verbose
.It hipercontracer \-\-user=hipercontracer \-\-source=0.0.0.0 \-\-source=::\-\-destination=www.ietf.org \-\-iomodule ICMP \-\-ping \-\-verbose
.It hipercontracer \-\-user=hipercontracer \-\-source=10.193.4.64 \-\-destination 1.2.3.4 \-\-iomodule ICMP \-\-iomodule UDP \-\-ping \-\-traceroute
.El
.\" ###### Authors ##########################################################
.Sh AUTHORS
Thomas Dreibholz
.br
https://www.nntb.no/~dreibh/hipercontracer
.br
mailto://thomas.dreibholz@gmail.com
.br<|MERGE_RESOLUTION|>--- conflicted
+++ resolved
@@ -181,10 +181,12 @@
 Sets the Ping source port for the UDP module (default: 0, for automatic allocation). Note: If using a fixed UDP port for Ping, different UDP source ports must be used for any other services!
 .It \-\-pingudpdestinationport port
 Sets the Ping destination port for the UDP module (default: 7, for Echo).
-<<<<<<< HEAD
 .It \-\-jitterinterval milliseconds
 Sets the Jitter interval (time for each full round of destinations).
 Default is 5000 ms.
+.It \-\-jitterintervaldeviation fraction
+Randomly deviate the Jitter interval by the given fraction (as 0.0 to 1.0), that is to chose out of [interval - fraction * interval, interval + fraction * interval], in order to avoid synchronisation effects.
+Default is 0.1 (10%).
 .It \-\-jitterexpiration milliseconds
 Sets the Jitter duration (timeout for each destination).
 Default is 10000 ms.
@@ -204,33 +206,6 @@
 Sets the Jitter destination port for the UDP module (default: 7, for Echo).
 .It \-\-jitterrecordraw
 Also record raw Ping results used for jitter computation.
-=======
-.\" .It \-\-jitterinterval milliseconds
-.\" Sets the Jitter interval (time for each full round of destinations).
-.\" Default is 5000 ms.
-.\" .It \-\-jitterintervaldeviation fraction
-.\" Randomly deviate the Jitter interval by the given fraction (as 0.0 to 1.0), that is to chose out of [interval - fraction * interval, interval + fraction * interval], in order to avoid synchronisation effects.
-.\" Default is 0.1 (10%).
-.\" .It \-\-jitterexpiration milliseconds
-.\" Sets the Jitter duration (timeout for each destination).
-.\" Default is 10000 ms.
-.\" .It \-\-jitterburst packets
-.\" For each Jitter measurement, send a burst of the given number of packets.
-.\" Default is 16 packets. Range: 2-1024.
-.\" .It \-\-jitterttl value
-.\" Sets the Jitter TTL value.
-.\" Default is 64. Range: 1-255.
-.\" .It \-\-jitterpacketsize bytes
-.\" Sets the Jitter packet size, that is IP header (20 for IPv4/40 for IPv6) + ICMP header (8)/UDP header (8) + HiPerConTracer header (16) + payload, in bytes.
-.\" The actually sent packet size always covers at least the headers for IPv4/IPv6, transport protocol and HiPerConTracer.
-.\" Default is 128 bytes. Range: 0-65535.
-.\" .It \-\-jitterudpsourceport port
-.\" Sets the Jitter source port for the UDP module (default: 0, for automatic allocation). Note: If using a fixed UDP port for Jitter, different UDP source ports must be used for any other services!
-.\" .It \-\-jitterudpdestinationport port
-.\" Sets the Jitter destination port for the UDP module (default: 7, for Echo).
-.\" .It \-\-jitterrecordraw
-.\" Also record raw Ping results used for jitter computation.
->>>>>>> 61cbdcc1
 .It \-R|\-\-resultsdirectory directory
 Sets the results files directory. The results will be stored there. If not specified, to results will be stored.
 .It \-l|\-\-resultstransactionlength seconds
