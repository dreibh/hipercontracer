# shellcheck shell=bash
# ==========================================================================
#     _   _ _ ____            ____          _____
#    | | | (_)  _ \ ___ _ __ / ___|___  _ _|_   _| __ __ _  ___ ___ _ __
#    | |_| | | |_) / _ \ '__| |   / _ \| '_ \| || '__/ _` |/ __/ _ \ '__|
#    |  _  | |  __/  __/ |  | |__| (_) | | | | || | | (_| | (_|  __/ |
#    |_| |_|_|_|   \___|_|   \____\___/|_| |_|_||_|  \__,_|\___\___|_|
#
#       ---  High-Performance Connectivity Tracer (HiPerConTracer)  ---
#                 https://www.nntb.no/~dreibh/hipercontracer/
# ==========================================================================
#
# High-Performance Connectivity Tracer (HiPerConTracer)
# Copyright (C) 2015-2025 by Thomas Dreibholz
#
# This program is free software: you can redistribute it and/or modify
# it under the terms of the GNU General Public License as published by
# the Free Software Foundation, either version 3 of the License, or
# (at your option) any later version.
#
# This program is distributed in the hope that it will be useful,
# but WITHOUT ANY WARRANTY; without even the implied warranty of
# MERCHANTABILITY or FITNESS FOR A PARTICULAR PURPOSE.  See the
# GNU General Public License for more details.
#
# You should have received a copy of the GNU General Public License
# along with this program.  If not, see <http://www.gnu.org/licenses/>.
#
# Contact: dreibh@simula.no


# ###### Bash completion for hipercontracer #################################
_hipercontracer()
{
   # Based on: https://www.benningtons.net/index.php/bash-completion/
   local cur prev words cword
   if type -t _comp_initialize >/dev/null; then
      _comp_initialize || return
   elif type -t _init_completion >/dev/null; then
      _init_completion || return
   else
      # Manual initialization for older bash completion versions:
      COMPREPLY=()
      # shellcheck disable=SC2034
      cur="${COMP_WORDS[COMP_CWORD]}"
      # shellcheck disable=SC2034
      prev="${COMP_WORDS[COMP_CWORD-1]}"
      # shellcheck disable=SC2034,SC2124
      words="${COMP_WORDS[@]}"
      # shellcheck disable=SC2034
      cword="${COMP_CWORD}"
   fi

   case "${prev}" in
      #  ====== Generic value ===============================================
      -L | --loglevel                 | \
      -U | --userid                   | \
      -# | --measurement-id           | \
      -D | --destination              | \
      --iterations                    | \
      --jitterinterval                | \
      --jitterintervaldeviation       | \
      --jitterexpiration              | \
      --jitterburst                   | \
      --jitterttl                     | \
      --jitterpacketsize              | \
      --jitterudpsourceport           | \
      --jitterudpdestinationport      | \
      --tracerouteinterval            | \
      --tracerouteintervaldeviation   | \
      --tracerouteduration            | \
      --tracerouterounds              | \
      --tracerouteinitialmaxttl       | \
      --traceroutefinalmaxttl         | \
      --tracerouteincrementmaxttl     | \
      --traceroutepacketsize          | \
      --tracerouteudpsourceport       | \
      --tracerouteudpdestinationport  | \
      --pinginterval                  | \
      --pingintervaldeviation         | \
      --pingexpiration                | \
      --pingburst                     | \
      --pingttl                       | \
      --pingpacketsize                | \
      --pingudpsourceport             | \
      --pingudpdestinationport        | \
      -x | --resultstransactionlength | \
      -F | --resultsformat            | \
      -z | --resultstimestampdepth)
         return
         ;;
      # ====== Special case: compression ====================================
      -C | --resultscompression)
         # shellcheck disable=SC2207
         COMPREPLY=( $(compgen -W "none XZ BZip2 GZip" -- "${cur}") )
         return
         ;;
      # ====== Special case: IO Module ======================================
      -M | --iomodule)
<<<<<<< HEAD
         COMPREPLY=($(compgen -W "ICMP TCP UDP" -- "${cur}"))
=======
         # shellcheck disable=SC2207
         COMPREPLY=( $(compgen -W "ICMP UDP" -- "${cur}") )
>>>>>>> e77ae7f2
         return
         ;;
      # ====== Special case: log file =======================================
      -O | --logfile)
         # Files with extension .log:
         _filedir '@(log)'
         return
         ;;
      # ====== Special case: source address =================================
      -S | --source)
         # Obtain addresses with default route by using "get-default-ips":
         # shellcheck disable=SC2207
         COMPREPLY=( $( compgen -W "$(get-default-ips)" -- "${cur}" ) )
         return
         ;;
      # ====== Special case: on/off =========================================
      -Z | --logcolor)
         # shellcheck disable=SC2207
         COMPREPLY=( $(compgen -W "on off" --  "${cur}") )
         return
         ;;
      # ====== Special case: file ===========================================
      --sources-from-file | \
      --destinations-from-file)
         # Arbitrary file names:
         _filedir
         return
         ;;
      # ====== Special case: directory ======================================
      -R | --resultsdirectory)
         # Arbitrary directories:
         _filedir -d
         return
         ;;
   esac

   # ====== All options =====================================================
   local opts="
-P
--ping
-T
--traceroute
-J
--jitter
-L
--loglevel
-Z
--logcolor
-O
--logfile
-q
--quiet
-v
--verbose
-U
--user
-#
--measurement-id
-S
--source
-D
--destination
--sources-from-file
--destinations-from-file
-M
--iomodule
--iterations
--tracerouteinterval
--tracerouteintervaldeviation
--tracerouteduration
--tracerouterounds
--tracerouteinitialmaxttl
--traceroutefinalmaxttl
--tracerouteincrementmaxttl
--traceroutepacketsize
--tracerouteudpsourceport
--tracerouteudpdestinationport
--pinginterval
--pingintervaldeviation
--pingexpiration
--pingburst
--pingttl
--pingpacketsize
--pingudpsourceport
--pingudpdestinationport
--jitterinterval
--jitterintervaldeviation
--jitterexpiration
--jitterburst
--jitterttl
--jitterpacketsize
--jitterrecordraw
--jitterudpsourceport
--jitterudpdestinationport
-R
--resultsdirectory
-x
--resultstransactionlength
-C
--resultscompression
-F
--resultsformat
-z
--resultstimestampdepth
--check
"
   # shellcheck disable=SC2207
   COMPREPLY=( $( compgen -W "${opts}" -- "${cur}" ) )
   return 0
}

complete -F _hipercontracer hipercontracer<|MERGE_RESOLUTION|>--- conflicted
+++ resolved
@@ -97,12 +97,8 @@
          ;;
       # ====== Special case: IO Module ======================================
       -M | --iomodule)
-<<<<<<< HEAD
-         COMPREPLY=($(compgen -W "ICMP TCP UDP" -- "${cur}"))
-=======
-         # shellcheck disable=SC2207
-         COMPREPLY=( $(compgen -W "ICMP UDP" -- "${cur}") )
->>>>>>> e77ae7f2
+         # shellcheck disable=SC2207
+         COMPREPLY=( $(compgen -W "ICMP TCP UDP" -- "${cur}") )
          return
          ;;
       # ====== Special case: log file =======================================
