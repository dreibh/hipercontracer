--- conflicted
+++ resolved
@@ -204,16 +204,12 @@
    unsigned long long ts    = 0;
    try {
       ts = std::stoull(value, &index, 16);
-<<<<<<< HEAD
-   } catch(...) { }
-=======
    }
    catch(std::exception& e) {
       throw ResultsReaderDataErrorException("Bad time stamp format " + value +
                                             " in input file " +
                                             relativeTo(dataFile, ImporterConfig.getImportFilePath()).string() + ": " + e.what());
    }
->>>>>>> 77dfa163
    if(index == value.size()) {
       const ReaderTimePoint timeStamp = (inNanoseconds == true) ? nanosecondsToTimePoint<ReaderTimePoint>(ts) :
                                                                   nanosecondsToTimePoint<ReaderTimePoint>(1000ULL * ts);
